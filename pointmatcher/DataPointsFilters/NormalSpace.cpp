// kate: replace-tabs off; indent-width 4; indent-mode normal
// vim: ts=4:sw=4:noexpandtab
/*

Copyright (c) 2010--2018,
François Pomerleau and Stephane Magnenat, ASL, ETHZ, Switzerland
You can contact the authors at <f dot pomerleau at gmail dot com> and
<stephane at magnenat dot net>

All rights reserved.

Redistribution and use in source and binary forms, with or without
modification, are permitted provided that the following conditions are met:
    * Redistributions of source code must retain the above copyright
      notice, this list of conditions and the following disclaimer.
    * Redistributions in binary form must reproduce the above copyright
      notice, this list of conditions and the following disclaimer in the
      documentation and/or other materials provided with the distribution.
    * Neither the name of the <organization> nor the
      names of its contributors may be used to endorse or promote products
      derived from this software without specific prior written permission.

THIS SOFTWARE IS PROVIDED BY THE COPYRIGHT HOLDERS AND CONTRIBUTORS "AS IS" AND
ANY EXPRESS OR IMPLIED WARRANTIES, INCLUDING, BUT NOT LIMITED TO, THE IMPLIED
WARRANTIES OF MERCHANTABILITY AND FITNESS FOR A PARTICULAR PURPOSE ARE
DISCLAIMED. IN NO EVENT SHALL ETH-ASL BE LIABLE FOR ANY
DIRECT, INDIRECT, INCIDENTAL, SPECIAL, EXEMPLARY, OR CONSEQUENTIAL DAMAGES
(INCLUDING, BUT NOT LIMITED TO, PROCUREMENT OF SUBSTITUTE GOODS OR SERVICES;
LOSS OF USE, DATA, OR PROFITS; OR BUSINESS INTERRUPTION) HOWEVER CAUSED AND
ON ANY THEORY OF LIABILITY, WHETHER IN CONTRACT, STRICT LIABILITY, OR TORT
(INCLUDING NEGLIGENCE OR OTHERWISE) ARISING IN ANY WAY OUT OF THE USE OF THIS
SOFTWARE, EVEN IF ADVISED OF THE POSSIBILITY OF SUCH DAMAGE.

*/
#include "NormalSpace.h"

#include <algorithm>
#include <vector>
#include <unordered_map>
#include <random>
#include <ciso646>
#include <cmath>

// NormalSpaceDataPointsFilter
template <typename T>
NormalSpaceDataPointsFilter<T>::NormalSpaceDataPointsFilter(const Parameters& params) :
	PointMatcher<T>::DataPointsFilter("NormalSpaceDataPointsFilter", 
		NormalSpaceDataPointsFilter::availableParameters(), params),
	nbSample{Parametrizable::get<std::size_t>("nbSample")},
	seed{Parametrizable::get<std::size_t>("seed")},
	epsilon{Parametrizable::get<T>("epsilon")},
	nbBucket{std::size_t(ceil(2.0 * M_PI / epsilon) * ceil(M_PI / epsilon))}
{
}

template <typename T>
typename PointMatcher<T>::DataPoints
NormalSpaceDataPointsFilter<T>::filter(const DataPoints& input)
{
	DataPoints output(input);
	inPlaceFilter(output);
	return output;
}

//TODO: Add support for 2D by building histogram of polar coordinate with uniform sampling

template <typename T>
void NormalSpaceDataPointsFilter<T>::inPlaceFilter(DataPoints& cloud)
{
	//check dimension
	const std::size_t featDim = cloud.features.rows();
	if(featDim < 4) //3D case support only
	{
		std::cerr << "ERROR: NormalSpaceDataPointsFilter does not support 2D point cloud yet (does nothing)" << std::endl;
		return;
	}
		
	//Check number of points
	const int nbPoints = cloud.getNbPoints();		
	if(nbSample >= std::size_t(nbPoints))
		return;

	//Check if there is normals info
	if (!cloud.descriptorExists("normals"))
		throw InvalidField("OrientNormalsDataPointsFilter: Error, cannot find normals in descriptors.");

	const auto& normals = cloud.getDescriptorViewByName("normals");
	
	std::mt19937 gen(seed); //Standard mersenne_twister_engine seeded with seed

	//bucketed normal space
	std::vector<std::vector<int> > idBuckets; //stock int so we can marked selected with -1
	idBuckets.resize(nbBucket);
	
	std::vector<std::size_t> keepIndexes;
	keepIndexes.reserve(nbSample);

	// Generate a random sequence of indices so that elements are placed in buckets in random order
	std::vector<std::size_t> randIdcs(nbPoints);
	std::iota(randIdcs.begin(), randIdcs.end(), 0); // 0-nbPoints  TODO is there a way to do this with a generator?
	std::random_shuffle(randIdcs.begin(), randIdcs.end());

	///(1) put all points of the data into buckets based on their normal direction
	for (auto randIdx : randIdcs)
	{
		// Allow for slight approximiation errors
<<<<<<< HEAD
		assert(normals.col(randIdx).head(3).norm() >= 1.0-0.00001);
		assert(normals.col(randIdx).head(3).norm() <= 1.0+0.00001);
		// Catch errors where theta will be NaN
		assert((normals(2,randIdx) <= 1.0) && (normals(2,randIdx) >= -1.0));

		//Theta = polar angle in [0 ; pi]
		const T theta = std::acos(normals(2, randIdx));
		//Phi = azimuthal angle in [0 ; 2pi]
		const T phi = std::fmod(std::atan2(normals(1, randIdx), normals(0, randIdx)) + 2. * M_PI, 2. * M_PI);
=======
		assert(normals.col(i).head(3).norm() >= 1.0-0.00001);
		assert(normals.col(i).head(3).norm() <= 1.0+0.00001);
		// Catch errors where theta will be NaN
		assert((normals(2,i) <= 1.0) && (normals(2,i) >= -1.0));

		//Theta = polar angle in [0 ; pi]
		const T theta = std::acos(normals(2, i)); 
		//Phi = azimuthal angle in [0 ; 2pi] 
		const T phi = std::fmod(std::atan2(normals(1, i), normals(0, i)) + 2. * M_PI, 2. * M_PI);

		// Catch normal space hashing errors
		assert(bucketIdx(theta, phi) < nbBucket);

		idBuckets[bucketIdx(theta, phi)].push_back(i);
	}
	///(2) uniformly pick points from all the buckets until the desired number of points is selected
	while(keepIndexes.size() < nbSample)
	{
		const T theta = std::acos(1 - 2 * uni01(gen));
		const T phi = 2. * M_PI * uni01(gen);
>>>>>>> b2395c8f

		// Catch normal space hasing errors
		assert(bucketIdx(theta, phi) < nbBucket);
		idBuckets[bucketIdx(theta, phi)].push_back(randIdx);
	}

	// Remove empty buckets
	idBuckets.erase(std::remove_if(idBuckets.begin(), idBuckets.end(),
				[](const std::vector<int>& bucket) { return bucket.empty(); }),
				idBuckets.end());

	///(2) uniformly pick points from all the buckets until the desired number of points is selected
	for (std::size_t i=0; i<nbSample; i++)
	{
		// Get a random bucket
		std::uniform_int_distribution<std::size_t> uniBucket(0,idBuckets.size()-1);
		std::size_t curBucketIdx = uniBucket(gen);
		std::vector<int>& curBucket = idBuckets[curBucketIdx];

		///(3) A point is randomly picked in a bucket that contains multiple points
		int idToKeep = curBucket[curBucket.size()-1];
		curBucket.pop_back();
		keepIndexes.push_back(static_cast<std::size_t>(idToKeep));

		// Remove the bucket if it is empty
		if (curBucket.empty()) {
			idBuckets.erase(idBuckets.begin()+curBucketIdx);
		}
	}

	//TODO: evaluate performances between this solution and sorting the indexes
	// We build map of (old index to new index), in case we sample pts at the begining of the pointcloud
	std::unordered_map<std::size_t, std::size_t> mapidx;
	std::size_t idx = 0;
	
	///(4) Sample the point cloud
	for(std::size_t id : keepIndexes)
	{
		//retrieve index from lookup table if sampling in already switched element
		if(id<idx)
			id = mapidx[id];
		//Switch columns id and idx
		cloud.swapCols(idx, id);	
		//Maintain new index position	
		mapidx[idx] = id;
		//Update index
		++idx;
	}
	cloud.conservativeResize(nbSample);
}

template <typename T>
std::size_t NormalSpaceDataPointsFilter<T>::bucketIdx(T theta, T phi) const
{
	//Theta = polar angle in [0 ; pi] and Phi = azimuthal angle in [0 ; 2pi]
	assert( (theta >= 0.0) && (theta <= static_cast<T>(M_PI)) && "Theta not in [0, Pi]");
	assert( (phi >= 0) && (phi <= 2*static_cast<T>(M_PI)) && "Phi not in [0, 2Pi]");

	// Wrap Theta at Pi
	if (theta == static_cast<T>(M_PI)) { theta = 0.0; };
	// Wrap Phi at 2Pi
	if (phi == 2*static_cast<T>(M_PI)) { phi = 0.0; };
	//                               block number           block size               element number
	return static_cast<std::size_t>( floor(theta/epsilon) * ceil(2.0*M_PI/epsilon) + floor(phi/epsilon) );
}

template struct NormalSpaceDataPointsFilter<float>;
template struct NormalSpaceDataPointsFilter<double>;<|MERGE_RESOLUTION|>--- conflicted
+++ resolved
@@ -89,7 +89,7 @@
 	std::mt19937 gen(seed); //Standard mersenne_twister_engine seeded with seed
 
 	//bucketed normal space
-	std::vector<std::vector<int> > idBuckets; //stock int so we can marked selected with -1
+	std::vector<std::vector<int> > idBuckets;
 	idBuckets.resize(nbBucket);
 	
 	std::vector<std::size_t> keepIndexes;
@@ -97,14 +97,13 @@
 
 	// Generate a random sequence of indices so that elements are placed in buckets in random order
 	std::vector<std::size_t> randIdcs(nbPoints);
-	std::iota(randIdcs.begin(), randIdcs.end(), 0); // 0-nbPoints  TODO is there a way to do this with a generator?
+	std::iota(randIdcs.begin(), randIdcs.end(), 0);
 	std::random_shuffle(randIdcs.begin(), randIdcs.end());
 
 	///(1) put all points of the data into buckets based on their normal direction
 	for (auto randIdx : randIdcs)
 	{
 		// Allow for slight approximiation errors
-<<<<<<< HEAD
 		assert(normals.col(randIdx).head(3).norm() >= 1.0-0.00001);
 		assert(normals.col(randIdx).head(3).norm() <= 1.0+0.00001);
 		// Catch errors where theta will be NaN
@@ -114,30 +113,8 @@
 		const T theta = std::acos(normals(2, randIdx));
 		//Phi = azimuthal angle in [0 ; 2pi]
 		const T phi = std::fmod(std::atan2(normals(1, randIdx), normals(0, randIdx)) + 2. * M_PI, 2. * M_PI);
-=======
-		assert(normals.col(i).head(3).norm() >= 1.0-0.00001);
-		assert(normals.col(i).head(3).norm() <= 1.0+0.00001);
-		// Catch errors where theta will be NaN
-		assert((normals(2,i) <= 1.0) && (normals(2,i) >= -1.0));
-
-		//Theta = polar angle in [0 ; pi]
-		const T theta = std::acos(normals(2, i)); 
-		//Phi = azimuthal angle in [0 ; 2pi] 
-		const T phi = std::fmod(std::atan2(normals(1, i), normals(0, i)) + 2. * M_PI, 2. * M_PI);
 
 		// Catch normal space hashing errors
-		assert(bucketIdx(theta, phi) < nbBucket);
-
-		idBuckets[bucketIdx(theta, phi)].push_back(i);
-	}
-	///(2) uniformly pick points from all the buckets until the desired number of points is selected
-	while(keepIndexes.size() < nbSample)
-	{
-		const T theta = std::acos(1 - 2 * uni01(gen));
-		const T phi = 2. * M_PI * uni01(gen);
->>>>>>> b2395c8f
-
-		// Catch normal space hasing errors
 		assert(bucketIdx(theta, phi) < nbBucket);
 		idBuckets[bucketIdx(theta, phi)].push_back(randIdx);
 	}
