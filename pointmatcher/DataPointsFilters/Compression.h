#pragma once

#include "PointMatcher.h"

template<typename T>
struct CompressionDataPointsFilter : public PointMatcher<T>::DataPointsFilter
{
	typedef PointMatcher<T> PM;
	typedef typename PM::Matrix Matrix;
	typedef typename PM::Vector Vector;
	typedef typename PM::DataPoints DataPoints;
	typedef typename DataPoints::View View;
	typedef typename DataPoints::Labels Labels;
	typedef typename PM::DataPoints::InvalidField InvalidField;

	typedef PointMatcherSupport::Parametrizable Parametrizable;
	typedef Parametrizable P;
	typedef Parametrizable::Parameters Parameters;
	typedef Parametrizable::ParametersDoc ParametersDoc;

	inline static const std::string description()
	{
		return "Lossy point cloud compression using descriptive statistics."
			   "Required descriptors: none.\n"
			   "Produced descritors:  covariance, weightSum, nbPoints, normals, eigValues, eigVectors.\n"
			   "Altered descriptors:  all.\n"
			   "Altered features:     points coordinates and number of points.";
	}

	inline static const ParametersDoc availableParameters()
	{
<<<<<<< HEAD
		return {
				{"knn",               "number of nearest neighbors to consider in the reference",                        "10",                        "1",    "2147483647",
						&P::Comp < unsigned > },
				{"maxDist",           "maximum distance to consider for neighbors",                                      "inf",                       "0",    "inf",
						&P::Comp < T > },
				{"epsilon",           "Step of discretization for the angle spaces",                                     "0.09817477042" /* PI/32 */, "0",    "3.14159265359" /* PI */,
						&P::Comp < T > },
				{"maxIterationCount", "Maximum number of iterations",                                                    "5",                         "0",    "2147483647",
						&P::Comp < unsigned > },
				{"initialVariance",   "Variance on individual point positions (isotropic)",                              "9e-4",                      "1e-6", "inf",
						&P::Comp < T > },
				{"maxDeviation",      "Maximum distance from the mean for a point to represent a distribution.",         "0.3",                       "0.0",  "inf",
						&P::Comp < T > },
				{"keepNormals",       "whether the normals should be added as descriptors to the resulting cloud",       "0"},
				{"keepEigenValues",   "whether the eigen values should be added as descriptors to the resulting cloud",  "0"},
				{"keepEigenVectors",  "whether the eigen vectors should be added as descriptors to the resulting cloud", "0"}
		};
=======
		return {{"knn", "number of nearest neighbors to consider in the reference", "1", "1", "2147483647", &P::Comp < unsigned > },
				{"maxDist", "maximum distance to consider for neighbors", "inf", "0", "inf", &P::Comp < T > },
				{"epsilon", "Step of discretization for the angle spaces", "0.09817477042" /* PI/32 */, "0.04908738521" /* PI/64 */, "3.14159265359" /* PI */, &P::Comp < T > },
				{"maxIterationCount", "Maximum number of iterations", "5", "0", "2147483647", &P::Comp < unsigned > },
				{"initialVariance", "Variance on individual point positions (isotropic)", "9e-4", "1e-6", "inf", &P::Comp < T > },
				{"maxDeviation", "Maximum distance from the mean for a point to represent a distribution.", "0.3", "0.0", "inf", &P::Comp < T > },
				{"keepNormals", "whether the normals should be added as descriptors to the resulting cloud", "0"},
				{"keepEigenValues", "whether the eigen values should be added as descriptors to the resulting cloud","0"},
				{"keepEigenVectors", "whether the eigen vectors should be added as descriptors to the resulting cloud", "0"}};
>>>>>>> 0c28f905
	}

	const unsigned knn;
	const T maxDist;
	const T epsilon;
	const unsigned maxIterationCount;
	const T initialVariance;
	const T maxDeviation;
	const bool keepNormals;
	const bool keepEigenValues;
	const bool keepEigenVectors;

	CompressionDataPointsFilter(const Parameters& params = Parameters());
	virtual typename PM::DataPoints filter(const typename PM::DataPoints& input);
	virtual void inPlaceFilter(typename PM::DataPoints& cloud);
};<|MERGE_RESOLUTION|>--- conflicted
+++ resolved
@@ -29,35 +29,23 @@
 
 	inline static const ParametersDoc availableParameters()
 	{
-<<<<<<< HEAD
 		return {
-				{"knn",               "number of nearest neighbors to consider in the reference",                        "10",                        "1",    "2147483647",
+				{"knn",               "number of nearest neighbors to consider in the reference",                        "10",            "1",    "2147483647",
 						&P::Comp < unsigned > },
-				{"maxDist",           "maximum distance to consider for neighbors",                                      "inf",                       "0",    "inf",
+				{"maxDist",           "maximum distance to consider for neighbors",                                      "inf",           "0",    "inf",
 						&P::Comp < T > },
-				{"epsilon",           "Step of discretization for the angle spaces",                                     "0.09817477042" /* PI/32 */, "0",    "3.14159265359" /* PI */,
+				{"epsilon",           "Step of discretization for the angle spaces",                                     "0.09817477042", "0",    "3.14159265359",
 						&P::Comp < T > },
-				{"maxIterationCount", "Maximum number of iterations",                                                    "5",                         "0",    "2147483647",
+				{"maxIterationCount", "Maximum number of iterations",                                                    "5",             "0",    "2147483647",
 						&P::Comp < unsigned > },
-				{"initialVariance",   "Variance on individual point positions (isotropic)",                              "9e-4",                      "1e-6", "inf",
+				{"initialVariance",   "Variance on individual point positions (isotropic)",                              "9e-4",          "1e-6", "inf",
 						&P::Comp < T > },
-				{"maxDeviation",      "Maximum distance from the mean for a point to represent a distribution.",         "0.3",                       "0.0",  "inf",
+				{"maxDeviation",      "Maximum distance from the mean for a point to represent a distribution.",         "0.3",           "0.0",  "inf",
 						&P::Comp < T > },
 				{"keepNormals",       "whether the normals should be added as descriptors to the resulting cloud",       "0"},
 				{"keepEigenValues",   "whether the eigen values should be added as descriptors to the resulting cloud",  "0"},
 				{"keepEigenVectors",  "whether the eigen vectors should be added as descriptors to the resulting cloud", "0"}
 		};
-=======
-		return {{"knn", "number of nearest neighbors to consider in the reference", "1", "1", "2147483647", &P::Comp < unsigned > },
-				{"maxDist", "maximum distance to consider for neighbors", "inf", "0", "inf", &P::Comp < T > },
-				{"epsilon", "Step of discretization for the angle spaces", "0.09817477042" /* PI/32 */, "0.04908738521" /* PI/64 */, "3.14159265359" /* PI */, &P::Comp < T > },
-				{"maxIterationCount", "Maximum number of iterations", "5", "0", "2147483647", &P::Comp < unsigned > },
-				{"initialVariance", "Variance on individual point positions (isotropic)", "9e-4", "1e-6", "inf", &P::Comp < T > },
-				{"maxDeviation", "Maximum distance from the mean for a point to represent a distribution.", "0.3", "0.0", "inf", &P::Comp < T > },
-				{"keepNormals", "whether the normals should be added as descriptors to the resulting cloud", "0"},
-				{"keepEigenValues", "whether the eigen values should be added as descriptors to the resulting cloud","0"},
-				{"keepEigenVectors", "whether the eigen vectors should be added as descriptors to the resulting cloud", "0"}};
->>>>>>> 0c28f905
 	}
 
 	const unsigned knn;
