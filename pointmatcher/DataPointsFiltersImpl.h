// kate: replace-tabs off; indent-width 4; indent-mode normal
// vim: ts=4:sw=4:noexpandtab
/*

Copyright (c) 2010--2012,
François Pomerleau and Stephane Magnenat, ASL, ETHZ, Switzerland
You can contact the authors at <f dot pomerleau at gmail dot com> and
<stephane at magnenat dot net>

All rights reserved.

Redistribution and use in source and binary forms, with or without
modification, are permitted provided that the following conditions are met:
 * Redistributions of source code must retain the above copyright
      notice, this list of conditions and the following disclaimer.
 * Redistributions in binary form must reproduce the above copyright
      notice, this list of conditions and the following disclaimer in the
      documentation and/or other materials provided with the distribution.
 * Neither the name of the <organization> nor the
      names of its contributors may be used to endorse or promote products
      derived from this software without specific prior written permission.

THIS SOFTWARE IS PROVIDED BY THE COPYRIGHT HOLDERS AND CONTRIBUTORS "AS IS" AND
ANY EXPRESS OR IMPLIED WARRANTIES, INCLUDING, BUT NOT LIMITED TO, THE IMPLIED
WARRANTIES OF MERCHANTABILITY AND FITNESS FOR A PARTICULAR PURPOSE ARE
DISCLAIMED. IN NO EVENT SHALL ETH-ASL BE LIABLE FOR ANY
DIRECT, INDIRECT, INCIDENTAL, SPECIAL, EXEMPLARY, OR CONSEQUENTIAL DAMAGES
(INCLUDING, BUT NOT LIMITED TO, PROCUREMENT OF SUBSTITUTE GOODS OR SERVICES;
LOSS OF USE, DATA, OR PROFITS; OR BUSINESS INTERRUPTION) HOWEVER CAUSED AND
ON ANY THEORY OF LIABILITY, WHETHER IN CONTRACT, STRICT LIABILITY, OR TORT
(INCLUDING NEGLIGENCE OR OTHERWISE) ARISING IN ANY WAY OUT OF THE USE OF THIS
SOFTWARE, EVEN IF ADVISED OF THE POSSIBILITY OF SUCH DAMAGE.

 */

#ifndef __POINTMATCHER_DATAPOINTSFILTERS_H
#define __POINTMATCHER_DATAPOINTSFILTERS_H

#include "PointMatcher.h"

template<typename T>
struct DataPointsFiltersImpl
{
<<<<<<< HEAD
  typedef PointMatcherSupport::Parametrizable Parametrizable;
  typedef PointMatcherSupport::Parametrizable P;
  typedef Parametrizable::Parameters Parameters;
  typedef Parametrizable::ParameterDoc ParameterDoc;
  typedef Parametrizable::ParametersDoc ParametersDoc;
  typedef Parametrizable::InvalidParameter InvalidParameter;

  typedef typename PointMatcher<T>::Vector Vector;
  typedef typename PointMatcher<T>::Matrix Matrix;
  typedef typename PointMatcher<T>::DataPoints DataPoints;
  typedef typename PointMatcher<T>::DataPointsFilter DataPointsFilter;
  typedef typename PointMatcher<T>::DataPoints::InvalidField InvalidField;

  //! Identity, does nothing
  struct IdentityDataPointsFilter: public DataPointsFilter
  {
    inline static const std::string description()
    {
      return "Does nothing.";
    }

    //inline static const ParametersDoc availableParameters()
    //{
    //	return ParametersDoc({
    //		( "param1", "Description of the parameter", "defaultValue", "minValue", "maxValue", type of the parameter )
    //		) "param2", "Description of the parameter", "defaultValue", "minValue", "maxValue", type of the parameter )
    //	;
    //}
    //! Constructor, uses parameter interface
    //IdentityDataPointsFilter(const Parameters& params = Parameters());

    virtual DataPoints filter(const DataPoints& input);
    virtual void inPlaceFilter(DataPoints& cloud);
  };


  //! Remove points having NaN as coordinate
  struct RemoveNaNDataPointsFilter: public DataPointsFilter
  {
    inline static const std::string description()
    {
      return "Remove points having NaN as coordinate.";
    }

    virtual DataPoints filter(const DataPoints& input);
    virtual void inPlaceFilter(DataPoints& cloud);
  };

  //! Subsampling. Filter points beyond a maximum distance measured on a specific axis
  struct MaxDistDataPointsFilter: public DataPointsFilter
  {
    inline static const std::string description()
    {
      return "Subsampling. Filter points beyond a maximum distance measured on a specific axis. If dim is set to -1, points are filtered based on a maximum radius.";
    }
    inline static const ParametersDoc availableParameters()
    {
      return boost::assign::list_of<ParameterDoc>
      ( "dim", "dimension on which the filter will be applied. x=0, y=1, z=2, radius=-1", "-1", "-1", "2", &P::Comp<int> )
      ( "maxDist", "maximum distance authorized. If dim is set to -1 (radius), the absolute value of minDist will be used. All points beyond that will be filtered.", "1", "-inf", "inf", &P::Comp<T> )
      ;
    }

    const int dim;
    const T maxDist;

    //! Constructor, uses parameter interface
    MaxDistDataPointsFilter(const Parameters& params = Parameters());
    virtual DataPoints filter(const DataPoints& input);
    virtual void inPlaceFilter(DataPoints& cloud);
  };

  //! Subsampling. Filter points before a minimum distance measured on a specific axis
  struct MinDistDataPointsFilter: public DataPointsFilter
  {
    inline static const std::string description()
    {
      return "Subsampling. Filter points before a minimum distance measured on a specific axis. If dim is set to -1, points are filtered based on a minimum radius.";
    }
    inline static const ParametersDoc availableParameters()
    {
      return boost::assign::list_of<ParameterDoc>
      ( "dim", "dimension on which the filter will be applied. x=0, y=1, z=2, radius=-1", "-1", "-1", "2", &P::Comp<int> )
      ( "minDist", "minimum value authorized. If dim is set to -1 (radius), the absolute value of minDist will be used. All points before that will be filtered.", "1", "-inf", "inf", &P::Comp<T> )
      ;
    }

    const int dim;
    const T minDist;

    //! Constructor, uses parameter interface
    MinDistDataPointsFilter(const Parameters& params = Parameters());
    virtual DataPoints filter(const DataPoints& input);
    virtual void inPlaceFilter(DataPoints& cloud);
  };

  //! Subsampling. Remove point laying in a bounding box
  struct BoundingBoxDataPointsFilter: public DataPointsFilter
  {
    inline static const std::string description()
    {
      return "Subsampling. Remove points laying in a bounding box which is axis aligned.";
    }
    inline static const ParametersDoc availableParameters()
    {
      return boost::assign::list_of<ParameterDoc>
      ( "xMin", "minimum value on x-axis defining one side of the bounding box", "-1", "-inf", "inf", &P::Comp<T> )
      ( "xMax", "maximum value on x-axis defining one side of the bounding box", "1", "-inf", "inf", &P::Comp<T> )
      ( "yMin", "minimum value on y-axis defining one side of the bounding box", "-1", "-inf", "inf", &P::Comp<T> )
      ( "yMax", "maximum value on y-axis defining one side of the bounding box", "1", "-inf", "inf", &P::Comp<T> )
      ( "zMin", "minimum value on z-axis defining one side of the bounding box", "-1", "-inf", "inf", &P::Comp<T> )
      ( "zMax", "maximum value on z-axis defining one side of the bounding box", "1", "-inf", "inf", &P::Comp<T> )
      ( "removeInside", "If set to true (1), remove points inside the bounding box; else (0), remove points outside the bounding box", "1", "0", "1", P::Comp<bool> )
      ;
    }

    const T xMin;
    const T xMax;
    const T yMin;
    const T yMax;
    const T zMin;
    const T zMax;
    const bool removeInside;

    //! Constructor, uses parameter interface
    BoundingBoxDataPointsFilter(const Parameters& params = Parameters());
    virtual DataPoints filter(const DataPoints& input);
    virtual void inPlaceFilter(DataPoints& cloud);
  };

  //! Subsampling. Filter points beyond a maximum quantile measured on a specific axis
  struct MaxQuantileOnAxisDataPointsFilter: public DataPointsFilter
  {
    inline static const std::string description()
    {
      return "Subsampling. Filter points beyond a maximum quantile measured on a specific axis.";
    }
    inline static const ParametersDoc availableParameters()
    {
      return boost::assign::list_of<ParameterDoc>
      ( "dim", "dimension on which the filter will be applied. x=0, y=1, z=2", "0", "0", "2", &P::Comp<unsigned> )
      ( "ratio", "maximum quantile authorized. All points beyond that will be filtered.", "0.5", "0.0000001", "0.9999999", &P::Comp<T> )
      ;
    }

    const unsigned dim;
    const T ratio;

    //! Constructor, uses parameter interface
    MaxQuantileOnAxisDataPointsFilter(const Parameters& params = Parameters());
    virtual DataPoints filter(const DataPoints& input);
    virtual void inPlaceFilter(DataPoints& cloud);
  };

  //! Subsampling. Reduce the points number by randomly removing points with a dentsity higher than a treshold.
  struct MaxDensityDataPointsFilter: public DataPointsFilter
  {
    inline static const std::string description()
    {
      return "Subsampling. Reduce the points number by randomly removing points with a density highler than a treshold.";
    }
    inline static const ParametersDoc availableParameters()
    {
      return boost::assign::list_of<ParameterDoc>
      ( "maxDensity", "Maximum density of points to target. Unit: number of points per m^3.", "10", "0.0000001", "inf", &P::Comp<T> )
      ;
    }

    const T maxDensity;

    //! Constructor, uses parameter interface
    MaxDensityDataPointsFilter(const Parameters& params = Parameters());
    virtual DataPoints filter(const DataPoints& input);
    virtual void inPlaceFilter(DataPoints& cloud);
  };

  //! Surface normals estimation. Find the normal for every point using eigen-decomposition of neighbour points
  struct SurfaceNormalDataPointsFilter: public DataPointsFilter
  {
    inline static const std::string description()
    {
      return "Normals. This filter extracts the normal to each point by taking the eigenvector corresponding to the smallest eigenvalue of its nearest neighbors.";
    }
    inline static const ParametersDoc availableParameters()
    {
      return boost::assign::list_of<ParameterDoc>
      ( "knn", "number of nearest neighbors to consider, including the point itself", "5", "3", "2147483647", &P::Comp<unsigned> )
      ( "epsilon", "approximation to use for the nearest-neighbor search", "0", "0", "inf", &P::Comp<T> )
      ( "keepNormals", "whether the normals should be added as descriptors to the resulting cloud", "1" )
      ( "keepDensities", "whether the point densities should be added as descriptors to the resulting cloud", "0" )
      ( "keepEigenValues", "whether the eigen values should be added as descriptors to the resulting cloud", "0" )
      ( "keepEigenVectors", "whether the eigen vectors should be added as descriptors to the resulting cloud", "0" )
      ( "keepMatchedIds" , "whethen the identifiers of matches points should be added as descriptors to the resulting cloud", "0" )
      ;
    }

    const unsigned knn;
    const double epsilon;
    const bool keepNormals;
    const bool keepDensities;
    const bool keepEigenValues;
    const bool keepEigenVectors;
    const bool keepMatchedIds;

    SurfaceNormalDataPointsFilter(const Parameters& params = Parameters());
    virtual ~SurfaceNormalDataPointsFilter() {};
    virtual DataPoints filter(const DataPoints& input);
    virtual void inPlaceFilter(DataPoints& cloud);

    static Vector computeNormal(const Vector eigenVa, const Matrix eigenVe);
    static Eigen::Matrix<T,3,1> sortEigenValues(const Vector eigenVa);
    static T computeDensity(const Matrix NN);
    static Vector serializeEigVec(const Matrix eigenVe);
  };

  //! Sampling surface normals. First decimate the space until there is at most knn points, then find the center of mass and use the points to estimate nromal using eigen-decomposition
  struct SamplingSurfaceNormalDataPointsFilter: public DataPointsFilter
  {
    inline static const std::string description()
    {
      return "Subsampling, Normals. This filter decomposes the point-cloud space in boxes, by recursively splitting the cloud through axis-aligned hyperplanes such as to maximize the evenness of the aspect ratio of the box. When the number of points in a box reaches a value knn or lower, the filter computes the center of mass of these points and its normal by taking the eigenvector corresponding to the smallest eigenvalue of all points in the box.";
    }
    inline static const ParametersDoc availableParameters()
    {
      return boost::assign::list_of<ParameterDoc>
      ( "ratio", "ratio of points to keep with random subsampling. Matrix (normal, density, etc.) will be associated to all points in the same bin.", "0.5", "0.0000001", "0.9999999", &P::Comp<T> )
      ( "knn", "determined how many points are used to compute the normals. Direct link with the rapidity of the computation (large = fast). Technically, limit over which a box is splitted in two", "7", "3", "2147483647", &P::Comp<unsigned> )
      ( "samplingMethod", "if set to 0, random subsampling using the parameter ratio. If set to 1, bin subsampling with the resulting number of points being 1/knn.", "0", "0", "1", &P::Comp<unsigned> )
      ( "maxBoxDim", "maximum length of a box above which the box is discarded", "inf" )
      ( "averageExistingDescriptors", "whether the filter keep the existing point descriptors and average them or should it drop them", "1" )
      ( "keepNormals", "whether the normals should be added as descriptors to the resulting cloud", "1" )
      ( "keepDensities", "whether the point densities should be added as descriptors to the resulting cloud", "0" )
      ( "keepEigenValues", "whether the eigen values should be added as descriptors to the resulting cloud", "0" )
      ( "keepEigenVectors", "whether the eigen vectors should be added as descriptors to the resulting cloud", "0" )
      ;
    }

    const T ratio;
    const unsigned knn;
    const unsigned samplingMethod;
    const T maxBoxDim;
    const bool averageExistingDescriptors;
    const bool keepNormals;
    const bool keepDensities;
    const bool keepEigenValues;
    const bool keepEigenVectors;


   public:
    SamplingSurfaceNormalDataPointsFilter(const Parameters& params = Parameters());
    virtual ~SamplingSurfaceNormalDataPointsFilter() {}
    virtual DataPoints filter(const DataPoints& input);
    virtual void inPlaceFilter(DataPoints& cloud);

   protected:
    struct BuildData
    {
      typedef std::vector<int> Indices;
      typedef typename DataPoints::View View;

      Indices indices;
      Indices indicesToKeep;
      Matrix& features;
      Matrix& descriptors;
      boost::optional<View> normals;
      boost::optional<View> densities;
      boost::optional<View> eigenValues;
      boost::optional<View> eigenVectors;
      int outputInsertionPoint;
      int unfitPointsCount;

      BuildData(Matrix& features, Matrix& descriptors):
        features(features),
        descriptors(descriptors),
        unfitPointsCount(0)
      {
        const int pointsCount(features.cols());
        indices.reserve(pointsCount);
        for (int i = 0; i < pointsCount; ++i)
          indices.push_back(i);
      }
    };

    struct CompareDim
    {
      const int dim;
      const BuildData& buildData;
      CompareDim(const int dim, const BuildData& buildData):dim(dim),buildData(buildData){}
      bool operator() (const int& p0, const int& p1)
      {
        return buildData.features(dim, p0) <
            buildData.features(dim, p1);
      }
    };

   protected:
    void buildNew(BuildData& data, const int first, const int last, const Vector minValues, const Vector maxValues) const;
    void fuseRange(BuildData& data, const int first, const int last) const;
  };

  //! Subsampling Surfels (Elipsoids) filter. First decimate the space until there is at most knn points, then find the center of mass and use the points to estimate nromal using eigen-decomposition
  struct ElipsoidsDataPointsFilter: public DataPointsFilter
  {
    inline static const std::string description()
    {
      return "Subsampling, Surfels (Elipsoids). This filter decomposes the point-cloud space in boxes, by recursively splitting the cloud through axis-aligned hyperplanes such as to maximize the evenness of the aspect ratio of the box. When the number of points in a box reaches a value knn or lower, the filter computes the center of mass of these points and its normal by taking the eigenvector corresponding to the smallest eigenvalue of all points in the box.";
    }
    inline static const ParametersDoc availableParameters()
    {
      return boost::assign::list_of<ParameterDoc>
      ( "ratio", "ratio of points to keep with random subsampling. Matrix (normal, density, etc.) will be associated to all points in the same bin.", "0.5", "0.0000001", "0.9999999", &P::Comp<T> )
      ( "knn", "determined how many points are used to compute the normals. Direct link with the rapidity of the computation (large = fast). Technically, limit over which a box is splitted in two", "7", "3", "2147483647", &P::Comp<unsigned> )
      ( "samplingMethod", "if set to 0, random subsampling using the parameter ratio. If set to 1, bin subsampling with the resulting number of points being 1/knn.", "0", "0", "1", &P::Comp<unsigned> )
      ( "maxBoxDim", "maximum length of a box above which the box is discarded", "inf" )
      ( "averageExistingDescriptors", "whether the filter keep the existing point descriptors and average them or should it drop them", "1" )
      ( "maxTimeWindow", "maximum spread of times in a surfel", "inf" )
      ( "minPlanarity", "to what extend planarity of surfels needs to be enforced", "0")
      ( "keepNormals", "whether the normals should be added as descriptors to the resulting cloud", "1" )
      ( "keepDensities", "whether the point densities should be added as descriptors to the resulting cloud", "0" )
      ( "keepEigenValues", "whether the eigen values should be added as descriptors to the resulting cloud", "0" )
      ( "keepEigenVectors", "whether the eigen vectors should be added as descriptors to the resulting cloud", "0" )
      ( "keepMeans", "whether the means should be added as descriptors to the resulting cloud", "0" )
      ( "keepCovariances", "whether the covariances should be added as descriptors to the resulting cloud", "0" )
      ( "keepWeights", "whether the original number of points should be added as descriptors to the resulting cloud", "0" )
      ( "keepShapes", "whether the shape parameters of cylindricity (C), sphericality (S) and planarity (P) shall be calculated", "0" )
      ( "keepIndices", "whether the indices of points an ellipsoid is constructed of shall be kept", "0" )
      ;
    }

    const T ratio;
    const unsigned knn;
    const unsigned samplingMethod;
    const T maxBoxDim;
    const T maxTimeWindow;
    const T minPlanarity;
    const bool averageExistingDescriptors;
    const bool keepNormals;
    const bool keepDensities;
    const bool keepEigenValues;
    const bool keepEigenVectors;
    const bool keepCovariances;
    const bool keepWeights;
    const bool keepMeans;
    const bool keepShapes;
    const bool keepIndices;


   public:
    ElipsoidsDataPointsFilter(const Parameters& params = Parameters());
    virtual ~ElipsoidsDataPointsFilter() {}
    virtual DataPoints filter(const DataPoints& input);
    virtual void inPlaceFilter(DataPoints& cloud);

   protected:
    struct BuildData
    {
      typedef std::vector<int> Indices;
      typedef typename DataPoints::View View;
      typedef typename Eigen::Matrix<boost::uint64_t, Eigen::Dynamic, Eigen::Dynamic> Uint64Matrix;
      typedef typename Eigen::Matrix<boost::uint64_t, 1, Eigen::Dynamic> Uint64Vector;

      Indices indices;
      Indices indicesToKeep;
      Matrix& features;
      Matrix& descriptors;
      Uint64Matrix& times;
      boost::optional<View> normals;
      boost::optional<View> densities;
      boost::optional<View> eigenValues;
      boost::optional<View> eigenVectors;
      boost::optional<View> weights;
      boost::optional<View> covariance;
      boost::optional<View> means;
      boost::optional<View> shapes;
      boost::optional<View> pointIds;
      boost::optional<View> pointX;
      boost::optional<View> pointY;
      boost::optional<View> pointZ;
      boost::optional<View> numOfNN;
      int outputInsertionPoint;
      int unfitPointsCount;

      BuildData(Matrix& features, Matrix& descriptors, Uint64Matrix& times):
        features(features),
        descriptors(descriptors),
        times(times),
        unfitPointsCount(0)
      {
        const int pointsCount(features.cols());
        indices.reserve(pointsCount);
        for (int i = 0; i < pointsCount; ++i)
          indices.push_back(i);
      }
    };

    struct CompareDim
    {
      const int dim;
      const BuildData& buildData;
      CompareDim(const int dim, const BuildData& buildData):dim(dim),buildData(buildData){}
      bool operator() (const int& p0, const int& p1)
      {
        return buildData.features(dim, p0) <
            buildData.features(dim, p1);
      }
    };

   protected:
    void buildNew(BuildData& data, const int first, const int last, const Vector minValues, const Vector maxValues) const;
    void fuseRange(BuildData& data, const int first, const int last) const;
  };

  //! Gestalt descriptors filter as described in Bosse & Zlot ICRA 2013
  struct GestaltDataPointsFilter: public DataPointsFilter
  {
    inline static const std::string description()
    {
      return "Gestalt descriptors filter.";
    }
    inline static const ParametersDoc availableParameters()
    {
      return boost::assign::list_of<ParameterDoc>
      ( "ratio", "ratio of points to keep with random subsampling. Matrix (normal, density, etc.) will be associated to all points in the same bin.", "0.1", "0.0000001", "0.9999999", &P::Comp<T> )
      ( "radius", "is the radius of the gestalt descriptor, will be divided into 4 circular and 8 radial bins = 32 bins", "5", "0.1", "2147483647", &P::Comp<T> )
      ( "knn", "determined how many points are used to compute the normals. Direct link with the rapidity of the computation (large = fast). Technically, limit over which a box is splitted in two", "7", "3", "2147483647", &P::Comp<unsigned> )
      ( "vSizeX", "Dimension of each voxel cell in x direction", "1.0", "-inf", "inf", &P::Comp<T> )
      ( "vSizeY", "Dimension of each voxel cell in y direction", "1.0", "-inf", "inf", &P::Comp<T> )
      ( "vSizeZ", "Dimension of each voxel cell in z direction", "1.0", "-inf", "inf", &P::Comp<T> )
      ( "keepMeans", "whether the means should be added as descriptors to the resulting cloud", "0" )
      ( "maxBoxDim", "maximum length of a box above which the box is discarded", "inf" )
      ( "averageExistingDescriptors", "whether the filter keep the existing point descriptors and average them or should it drop them", "1" )
      ( "maxTimeWindow", "maximum spread of times in a surfel", "inf" )
      ( "keepNormals", "whether the normals should be added as descriptors to the resulting cloud", "1" )
      ( "keepEigenValues", "whether the eigen values should be added as descriptors to the resulting cloud", "0" )
      ( "keepEigenVectors", "whether the eigen vectors should be added as descriptors to the resulting cloud", "0" )
      ( "keepCovariances", "whether the covariances should be added as descriptors to the resulting cloud", "0" )
      ( "keepGestaltFeatures", "whether the Gestalt features shall be added to the resulting cloud", "1" )
      ;
    }

    const T ratio;
    const T radius;
    const unsigned knn;
    const T vSizeX;
    const T vSizeY;
    const T vSizeZ;
    const T maxBoxDim;
    const T maxTimeWindow;
    const bool keepMeans;
    const bool averageExistingDescriptors;
    const bool keepNormals;
    const bool keepEigenValues;
    const bool keepEigenVectors;
    const bool keepCovariances;
    const bool keepGestaltFeatures;


   public:
    GestaltDataPointsFilter(const Parameters& params = Parameters());
    virtual ~GestaltDataPointsFilter() {}
    virtual DataPoints filter(const DataPoints& input);
    virtual void inPlaceFilter(DataPoints& cloud);
    typename PointMatcher<T>::Vector serializeGestaltMatrix(const Matrix gestaltFeatures) const;
    typename PointMatcher<T>::Vector calculateAngles(const Matrix points, const Eigen::Matrix<T,3,1>) const;
    typename PointMatcher<T>::Vector calculateRadii(const Matrix points, const Eigen::Matrix<T,3,1>) const;


   protected:
    struct BuildData
    {
      typedef std::vector<int> Indices;
      typedef typename DataPoints::View View;
      typedef typename Eigen::Matrix<boost::uint64_t, Eigen::Dynamic, Eigen::Dynamic> Uint64Matrix;
      typedef typename Eigen::Matrix<boost::uint64_t, 1, Eigen::Dynamic> Uint64Vector;

      Indices indices;
      Indices indicesToKeep;
      Matrix& features;
      Matrix& descriptors;
      Uint64Matrix& times;
      boost::optional<View> normals;
      boost::optional<View> means;
      boost::optional<View> eigenValues;
      boost::optional<View> eigenVectors;
      boost::optional<View> covariance;
      boost::optional<View> gestaltMeans;
      boost::optional<View> gestaltVariances;
      boost::optional<View> gestaltShapes;
      boost::optional<View> warpedXYZ;
      int outputInsertionPoint;
      int unfitPointsCount;

      BuildData(Matrix& features, Matrix& descriptors, Uint64Matrix& times):
        features(features),
        descriptors(descriptors),
        times(times),
        unfitPointsCount(0)
      {
        const int pointsCount(features.cols());
        indices.reserve(pointsCount);
        for (int i = 0; i < pointsCount; ++i)
          indices.push_back(i);
      }
    };

    struct CompareDim
    {
      const int dim;
      const BuildData& buildData;
      CompareDim(const int dim, const BuildData& buildData):dim(dim),buildData(buildData){}
      bool operator() (const int& p0, const int& p1)
      {
        return buildData.features(dim, p0) <
            buildData.features(dim, p1);
      }
    };

   protected:
    void buildNew(BuildData& data, const int first, const int last, const Vector minValues, const Vector maxValues) const;
    void fuseRange(BuildData& data, const int first, const int last) const;
    void fuseRanger(BuildData& data, DataPoints& input, const int first, const int last) const;

  };

  //! Reorientation of normals
  struct OrientNormalsDataPointsFilter: public DataPointsFilter
  {
    inline static const std::string description()
    {
      return "Normals. Reorient normals so that they all point in the same direction, with respect to the observation points.";
    }

    inline static const ParametersDoc availableParameters()
    {
      return boost::assign::list_of<ParameterDoc>
      ( "towardCenter", "If set to true(1), all the normals will point inside the surface (i.e. toward the observation points).", "1", "0", "1", &P::Comp<bool> )
      ;
    }

    OrientNormalsDataPointsFilter(const Parameters& params = Parameters());
    virtual ~OrientNormalsDataPointsFilter() {};
    virtual DataPoints filter(const DataPoints& input);
    virtual void inPlaceFilter(DataPoints& cloud);

    const bool towardCenter;
  };

  //! Random sampling
  struct RandomSamplingDataPointsFilter: public DataPointsFilter
  {
    inline static const std::string description()
    {
      return "Subsampling. This filter reduces the size of the point cloud by randomly dropping points. Based on \\cite{Masuda1996Random}";
    }
    inline static const ParametersDoc availableParameters()
    {
      return boost::assign::list_of<ParameterDoc>
      ( "prob", "probability to keep a point, one over decimation factor ", "0.75", "0", "1", &P::Comp<T> )
      ;
    }

    const double prob;

    RandomSamplingDataPointsFilter(const Parameters& params = Parameters());
    virtual ~RandomSamplingDataPointsFilter() {};
    virtual DataPoints filter(const DataPoints& input);
    virtual void inPlaceFilter(DataPoints& cloud);

   protected:
    RandomSamplingDataPointsFilter(const std::string& className, const ParametersDoc paramsDoc, const Parameters& params);

  };

  //! Maximum number of points
  struct MaxPointCountDataPointsFilter: public RandomSamplingDataPointsFilter
  {
    inline static const std::string description()
    {
      return "Conditional subsampling. This filter reduces the size of the point cloud by randomly dropping points if their number is above maxCount. Based on \\cite{Masuda1996Random}";
    }
    inline static const ParametersDoc availableParameters()
    {
      return boost::assign::list_of<ParameterDoc>
      ( "prob", "probability to keep a point, one over decimation factor ", "0.75", "0", "1", &P::Comp<T> )
      ( "maxCount", "maximum number of points", "1000", "0", "2147483647", &P::Comp<unsigned> )
      ;
    }

    const unsigned maxCount;

    MaxPointCountDataPointsFilter(const Parameters& params = Parameters());
    virtual ~MaxPointCountDataPointsFilter() {};
    virtual DataPoints filter(const DataPoints& input);
    virtual void inPlaceFilter(DataPoints& cloud);
  };

  //! Systematic sampling, with variation over time
  struct FixStepSamplingDataPointsFilter: public DataPointsFilter
  {
    inline static const std::string description()
    {
      return "Subsampling. This filter reduces the size of the point cloud by only keeping one point over step ones; with step varying in time from startStep to endStep, each iteration getting multiplied by stepMult. If use as prefilter (i.e. before the iterations), only startStep is used.";
    }
    inline static const ParametersDoc availableParameters()
    {
      return boost::assign::list_of<ParameterDoc>
      ( "startStep", "initial number of point to skip (initial decimation factor)", "10", "1", "2147483647", &P::Comp<unsigned> )
      ( "endStep", "maximal or minimal number of points to skip (final decimation factor)", "10", "1", "2147483647", &P::Comp<unsigned> )
      ( "stepMult", "multiplication factor to compute the new decimation factor for each iteration", "1", "0.0000001", "inf", &P::Comp<double> )
      ;
    }

    // number of steps to skip
    const unsigned startStep;
    const unsigned endStep;
    const double stepMult;

   protected:
    double step;

   public:
    FixStepSamplingDataPointsFilter(const Parameters& params = Parameters());
    virtual ~FixStepSamplingDataPointsFilter() {};
    virtual void init();
    virtual DataPoints filter(const DataPoints& input);
    virtual void inPlaceFilter(DataPoints& cloud);
  };

  //! Shadow filter, remove ghost points appearing on edges
  struct ShadowDataPointsFilter: public DataPointsFilter
  {
    inline static const std::string description()
    {
      return "Remove ghost points appearing on edge discontinuties. Assume that the origine of the point cloud is close to where the laser center was. Requires surface normal for every points";
    }

    inline static const ParametersDoc availableParameters()
    {
      return boost::assign::list_of<ParameterDoc>
      ( "eps", "Small angle (in rad) around which a normal shoudn't be observable", "0.1", "0.0", "3.1416", &P::Comp<T> )
      ;
    }

    const T eps;

    //! Constructor, uses parameter interface
    ShadowDataPointsFilter(const Parameters& params = Parameters());

    virtual DataPoints filter(const DataPoints& input);
    virtual void inPlaceFilter(DataPoints& cloud);
  };

  //! Sick LMS-xxx noise model
  struct SimpleSensorNoiseDataPointsFilter: public DataPointsFilter
  {
    inline static const std::string description()
    {
      return "Add a 1D descriptor named <sensorNoise> that would represent the noise radius expressed in meter based on SICK LMS specifications \\cite{Pomerleau2012Noise}.";
    }

    inline static const ParametersDoc availableParameters()
    {
      return boost::assign::list_of<ParameterDoc>
      ( "sensorType", "Type of the sensor used. Choices: 0=Sick LMS-1xx, 1=Hokuyo URG-04LX, 2=Hokuyo UTM-30LX, 3=Kinect/Xtion", "0", "0", "2147483647", &P::Comp<unsigned> )
      ( "gain", "If the point cloud is coming from an untrusty source, you can use the gain to augment the uncertainty", "1", "1", "inf", &P::Comp<T> )
      ;
    }

    const unsigned sensorType;
    const T gain;

    //! Constructor, uses parameter interface
    SimpleSensorNoiseDataPointsFilter(const Parameters& params = Parameters());

    virtual DataPoints filter(const DataPoints& input);
    virtual void inPlaceFilter(DataPoints& cloud);

   private:
    /// @param minRadius in meter, noise level of depth measurements
    /// @param beamAngle in rad, half of the total laser beam
    /// @param beamConst in meter, minimum size of the laser beam
    /// @param features points from the sensor
    Matrix computeLaserNoise(const T minRadius, const T beamAngle, const T beamConst, const Matrix features);

  };

  //! Extract observation direction
  struct ObservationDirectionDataPointsFilter: public DataPointsFilter
  {
    inline static const std::string description()
    {
      return "Observation direction. This filter extracts observation directions (vector from point to sensor), considering a sensor at position (x,y,z).";
    }

    inline static const ParametersDoc availableParameters()
    {
      return boost::assign::list_of<ParameterDoc>
      ( "x", "x-coordinate of sensor", "0" )
      ( "y", "y-coordinate of sensor", "0" )
      ( "z", "z-coordinate of sensor", "0" )
      ;
    }

    const T centerX;
    const T centerY;
    const T centerZ;

    //! Constructor, uses parameter interface
    ObservationDirectionDataPointsFilter(const Parameters& params = Parameters());
    virtual DataPoints filter(const DataPoints& input);
    virtual void inPlaceFilter(DataPoints& cloud);
  };

  struct VoxelGridDataPointsFilter : public DataPointsFilter
  {
    // Type definitions
    typedef PointMatcher<T> PM;
    typedef typename PM::DataPoints DataPoints;
    typedef typename PM::DataPointsFilter DataPointsFilter;

    typedef PointMatcherSupport::Parametrizable Parametrizable;
    typedef PointMatcherSupport::Parametrizable P;
    typedef Parametrizable::Parameters Parameters;
    typedef Parametrizable::ParameterDoc ParameterDoc;
    typedef Parametrizable::ParametersDoc ParametersDoc;
    typedef Parametrizable::InvalidParameter InvalidParameter;

    typedef typename PointMatcher<T>::Matrix Matrix;
    typedef typename PointMatcher<T>::Vector Vector;
    typedef typename Eigen::Matrix<T,2,1> Vector2;
    typedef typename Eigen::Matrix<T,3,1> Vector3;
    typedef typename PointMatcher<T>::DataPoints::InvalidField InvalidField;

    // Destr
    virtual ~VoxelGridDataPointsFilter() {};

    inline static const std::string description()
    {
      return "Construct Voxel grid of the point cloud. Down-sample by taking centroid or center of grid cells./n";
    }

    inline static const ParametersDoc availableParameters()
    {
      return boost::assign::list_of<ParameterDoc>
      ( "vSizeX", "Dimension of each voxel cell in x direction", "1.0", "-inf", "inf", &P::Comp<T> )
      ( "vSizeY", "Dimension of each voxel cell in y direction", "1.0", "-inf", "inf", &P::Comp<T> )
      ( "vSizeZ", "Dimension of each voxel cell in z direction", "1.0", "-inf", "inf", &P::Comp<T> )
      ( "summarizationMethod", "If 2, use random point in cell. If 1 , down-sample by using centroid of voxel cell.  If 0, use center of voxel cell.", "1", "0", "2", P::Comp<int> )
      ( "averageExistingDescriptors", "whether the filter keep the existing point descriptors and average them or should it drop them", "1", "0", "1", P::Comp<bool> )
      ;
    }

    const T vSizeX;
    const T vSizeY;
    const T vSizeZ;
    const int summarizationMethod;
    const bool averageExistingDescriptors;

    struct Voxel {
      unsigned int    numPoints;
      unsigned int    firstPoint;
      Voxel() : numPoints(0), firstPoint(0) {}
    };

    //Constructor, uses parameter interface
    VoxelGridDataPointsFilter(const Parameters& params = Parameters());

    VoxelGridDataPointsFilter();

    virtual DataPoints filter(const DataPoints& input);
    virtual void inPlaceFilter(DataPoints& cloud);

  };

  //! Subsampling. Cut points with value of a given descriptor above or below a given threshold.
  struct CutAtDescriptorThresholdDataPointsFilter: public DataPointsFilter
  {
    inline static const std::string description()
    {
      return "Subsampling. Cut points with value of a given descriptor above or below a given threshold.";
    }
    inline static const ParametersDoc availableParameters()
    {
      return boost::assign::list_of<ParameterDoc>
      ( "descName", "Descriptor name used to cut points", "none")
      ( "useLargerThan", "If set to 1 (true), points with values above the 'threshold' will be cut.  If set to 0 (false), points with values below the 'threshold' will be cut.", "1", "0", "1", P::Comp<bool>)
      ( "threshold", "Value at which to cut.", "0", "-inf", "inf", &P::Comp<T>)
      ;
    }

    const std::string descName;
    const bool useLargerThan;
    const T threshold;

    //! Constructor, uses parameter interface
    CutAtDescriptorThresholdDataPointsFilter(const Parameters& params = Parameters());
    virtual DataPoints filter(const DataPoints& input);
    virtual void inPlaceFilter(DataPoints& cloud);
  };
=======
	typedef PointMatcherSupport::Parametrizable Parametrizable;
	typedef PointMatcherSupport::Parametrizable P;
	typedef Parametrizable::Parameters Parameters;
	typedef Parametrizable::ParameterDoc ParameterDoc;
	typedef Parametrizable::ParametersDoc ParametersDoc;
	typedef Parametrizable::InvalidParameter InvalidParameter;
	
	typedef typename PointMatcher<T>::Vector Vector;
	typedef typename PointMatcher<T>::Matrix Matrix;	
	typedef typename PointMatcher<T>::DataPoints DataPoints;
	typedef typename PointMatcher<T>::DataPointsFilter DataPointsFilter;
	typedef typename PointMatcher<T>::DataPoints::InvalidField InvalidField;
	
	//! Identity, does nothing
	struct IdentityDataPointsFilter: public DataPointsFilter
	{
		inline static const std::string description()
		{
			return "Does nothing.";
		}
		
		//inline static const ParametersDoc availableParameters()
		//{
		//	return ParametersDoc({
		//		( "param1", "Description of the parameter", "defaultValue", "minValue", "maxValue", type of the parameter )
		//		) "param2", "Description of the parameter", "defaultValue", "minValue", "maxValue", type of the parameter )
		//	;
		//}
		//! Constructor, uses parameter interface
		//IdentityDataPointsFilter(const Parameters& params = Parameters());
		
		virtual DataPoints filter(const DataPoints& input);
		virtual void inPlaceFilter(DataPoints& cloud);
	};
	
	
	//! Remove points having NaN as coordinate
	struct RemoveNaNDataPointsFilter: public DataPointsFilter
	{
		inline static const std::string description()
		{
			return "Remove points having NaN as coordinate.";
		}
		
		virtual DataPoints filter(const DataPoints& input);
		virtual void inPlaceFilter(DataPoints& cloud);
	};
	
	//! Subsampling. Filter points beyond a maximum distance measured on a specific axis
	struct MaxDistDataPointsFilter: public DataPointsFilter
	{
		inline static const std::string description()
		{
			return "Subsampling. Filter points beyond a maximum distance measured on a specific axis. If dim is set to -1, points are filtered based on a maximum radius.";
		}
		inline static const ParametersDoc availableParameters()
		{
			return boost::assign::list_of<ParameterDoc>
				( "dim", "dimension on which the filter will be applied. x=0, y=1, z=2, radius=-1", "-1", "-1", "2", &P::Comp<int> )
				( "maxDist", "maximum distance authorized. If dim is set to -1 (radius), the absolute value of minDist will be used. All points beyond that will be filtered.", "1", "-inf", "inf", &P::Comp<T> )
			;
		}

		const int dim;
		const T maxDist;
		
		//! Constructor, uses parameter interface
		MaxDistDataPointsFilter(const Parameters& params = Parameters());
		virtual DataPoints filter(const DataPoints& input);
		virtual void inPlaceFilter(DataPoints& cloud);
	};

	//! Subsampling. Filter points before a minimum distance measured on a specific axis
	struct MinDistDataPointsFilter: public DataPointsFilter
	{
		inline static const std::string description()
		{
			return "Subsampling. Filter points before a minimum distance measured on a specific axis. If dim is set to -1, points are filtered based on a minimum radius.";
		}
		inline static const ParametersDoc availableParameters()
		{
			return boost::assign::list_of<ParameterDoc>
				( "dim", "dimension on which the filter will be applied. x=0, y=1, z=2, radius=-1", "-1", "-1", "2", &P::Comp<int> )
				( "minDist", "minimum value authorized. If dim is set to -1 (radius), the absolute value of minDist will be used. All points before that will be filtered.", "1", "-inf", "inf", &P::Comp<T> )
			;
		}
		
		const int dim;
		const T minDist;

		//! Constructor, uses parameter interface
		MinDistDataPointsFilter(const Parameters& params = Parameters());
		virtual DataPoints filter(const DataPoints& input);
		virtual void inPlaceFilter(DataPoints& cloud);
	};
	
	//! Subsampling. Remove point laying in a bounding box
	struct BoundingBoxDataPointsFilter: public DataPointsFilter
	{
		inline static const std::string description()
		{
			return "Subsampling. Remove points laying in a bounding box which is axis aligned.";
		}
		inline static const ParametersDoc availableParameters()
		{
			return boost::assign::list_of<ParameterDoc>
				( "xMin", "minimum value on x-axis defining one side of the bounding box", "-1", "-inf", "inf", &P::Comp<T> )
				( "xMax", "maximum value on x-axis defining one side of the bounding box", "1", "-inf", "inf", &P::Comp<T> )
				( "yMin", "minimum value on y-axis defining one side of the bounding box", "-1", "-inf", "inf", &P::Comp<T> )
				( "yMax", "maximum value on y-axis defining one side of the bounding box", "1", "-inf", "inf", &P::Comp<T> )
				( "zMin", "minimum value on z-axis defining one side of the bounding box", "-1", "-inf", "inf", &P::Comp<T> )
				( "zMax", "maximum value on z-axis defining one side of the bounding box", "1", "-inf", "inf", &P::Comp<T> )
				( "removeInside", "If set to true (1), remove points inside the bounding box; else (0), remove points outside the bounding box", "1", "0", "1", P::Comp<bool> )
			;
		}

		const T xMin;
		const T xMax;
		const T yMin;
		const T yMax;
		const T zMin;
		const T zMax;
		const bool removeInside;
		
		//! Constructor, uses parameter interface
		BoundingBoxDataPointsFilter(const Parameters& params = Parameters());
		virtual DataPoints filter(const DataPoints& input);
		virtual void inPlaceFilter(DataPoints& cloud);
	};

	//! Subsampling. Filter points beyond a maximum quantile measured on a specific axis
	struct MaxQuantileOnAxisDataPointsFilter: public DataPointsFilter
	{
		inline static const std::string description()
		{
			return "Subsampling. Filter points beyond a maximum quantile measured on a specific axis.";
		}
		inline static const ParametersDoc availableParameters()
		{
			return boost::assign::list_of<ParameterDoc>
				( "dim", "dimension on which the filter will be applied. x=0, y=1, z=2", "0", "0", "2", &P::Comp<unsigned> )
				( "ratio", "maximum quantile authorized. All points beyond that will be filtered.", "0.5", "0.0000001", "1.0", &P::Comp<T> )
			;
		}
		
		const unsigned dim;
		const T ratio;
		
		//! Constructor, uses parameter interface
		MaxQuantileOnAxisDataPointsFilter(const Parameters& params = Parameters());
		virtual DataPoints filter(const DataPoints& input);
		virtual void inPlaceFilter(DataPoints& cloud);
	};

	//! Subsampling. Reduce the points number by randomly removing points with a dentsity higher than a treshold.
	struct MaxDensityDataPointsFilter: public DataPointsFilter
	{
		inline static const std::string description()
		{
			return "Subsampling. Reduce the points number by randomly removing points with a density highler than a treshold.";
		}
		inline static const ParametersDoc availableParameters()
		{
			return boost::assign::list_of<ParameterDoc>
				( "maxDensity", "Maximum density of points to target. Unit: number of points per m^3.", "10", "0.0000001", "inf", &P::Comp<T> )
			;
		}
		
		const T maxDensity;
		
		//! Constructor, uses parameter interface
		MaxDensityDataPointsFilter(const Parameters& params = Parameters());
		virtual DataPoints filter(const DataPoints& input);
		virtual void inPlaceFilter(DataPoints& cloud);
	};

	//! Surface normals estimation. Find the normal for every point using eigen-decomposition of neighbour points
	struct SurfaceNormalDataPointsFilter: public DataPointsFilter
	{
		inline static const std::string description()
		{
			return "Normals. This filter extracts the normal to each point by taking the eigenvector corresponding to the smallest eigenvalue of its nearest neighbors.";
		}
		inline static const ParametersDoc availableParameters()
		{
			return boost::assign::list_of<ParameterDoc>
				( "knn", "number of nearest neighbors to consider, including the point itself", "5", "3", "2147483647", &P::Comp<unsigned> )
				( "epsilon", "approximation to use for the nearest-neighbor search", "0", "0", "inf", &P::Comp<T> )
				( "keepNormals", "whether the normals should be added as descriptors to the resulting cloud", "1" )
				( "keepDensities", "whether the point densities should be added as descriptors to the resulting cloud", "0" )
				( "keepEigenValues", "whether the eigen values should be added as descriptors to the resulting cloud", "0" )
				( "keepEigenVectors", "whether the eigen vectors should be added as descriptors to the resulting cloud", "0" )
				( "keepMatchedIds" , "whethen the identifiers of matches points should be added as descriptors to the resulting cloud", "0" )
			;
		}
		
		const unsigned knn;
		const double epsilon;
		const bool keepNormals;
		const bool keepDensities;
		const bool keepEigenValues;
		const bool keepEigenVectors;
		const bool keepMatchedIds;

		SurfaceNormalDataPointsFilter(const Parameters& params = Parameters());
		virtual ~SurfaceNormalDataPointsFilter() {};
		virtual DataPoints filter(const DataPoints& input);
		virtual void inPlaceFilter(DataPoints& cloud);

		static Vector computeNormal(const Vector eigenVa, const Matrix eigenVe);
		static T computeDensity(const Matrix NN);
		static Vector serializeEigVec(const Matrix eigenVe);
	};

	//! Sampling surface normals. First decimate the space until there is at most knn points, then find the center of mass and use the points to estimate nromal using eigen-decomposition
	struct SamplingSurfaceNormalDataPointsFilter: public DataPointsFilter
	{
		inline static const std::string description()
		{
			return "Subsampling, Normals. This filter decomposes the point-cloud space in boxes, by recursively splitting the cloud through axis-aligned hyperplanes such as to maximize the evenness of the aspect ratio of the box. When the number of points in a box reaches a value knn or lower, the filter computes the center of mass of these points and its normal by taking the eigenvector corresponding to the smallest eigenvalue of all points in the box.";
		}
		inline static const ParametersDoc availableParameters()
		{
			return boost::assign::list_of<ParameterDoc>
				( "ratio", "ratio of points to keep with random subsampling. Matrix (normal, density, etc.) will be associated to all points in the same bin.", "0.5", "0.0000001", "1.0", &P::Comp<T> )
				( "knn", "determined how many points are used to compute the normals. Direct link with the rapidity of the computation (large = fast). Technically, limit over which a box is splitted in two", "7", "3", "2147483647", &P::Comp<unsigned> )
				( "samplingMethod", "if set to 0, random subsampling using the parameter ratio. If set to 1, bin subsampling with the resulting number of points being 1/knn.", "0", "0", "1", &P::Comp<unsigned> )
				( "maxBoxDim", "maximum length of a box above which the box is discarded", "inf" )
				( "averageExistingDescriptors", "whether the filter keep the existing point descriptors and average them or should it drop them", "1" )
				( "keepNormals", "whether the normals should be added as descriptors to the resulting cloud", "1" )
				( "keepDensities", "whether the point densities should be added as descriptors to the resulting cloud", "0" )
				( "keepEigenValues", "whether the eigen values should be added as descriptors to the resulting cloud", "0" )
				( "keepEigenVectors", "whether the eigen vectors should be added as descriptors to the resulting cloud", "0" )
			;
		}
		
		const T ratio;
		const unsigned knn;
		const unsigned samplingMethod; 
		const T maxBoxDim;
		const bool averageExistingDescriptors;
		const bool keepNormals;
		const bool keepDensities;
		const bool keepEigenValues;
		const bool keepEigenVectors;
		
		
	public:
		SamplingSurfaceNormalDataPointsFilter(const Parameters& params = Parameters());
		virtual ~SamplingSurfaceNormalDataPointsFilter() {}
		virtual DataPoints filter(const DataPoints& input);
		virtual void inPlaceFilter(DataPoints& cloud);

	protected:
		struct BuildData
		{
			typedef std::vector<int> Indices;
			typedef typename DataPoints::View View;
			
			Indices indices;
			Indices indicesToKeep;
			Matrix& features;
			Matrix& descriptors;
			boost::optional<View> normals;
			boost::optional<View> densities;
			boost::optional<View> eigenValues;
			boost::optional<View> eigenVectors;
			int outputInsertionPoint;
			int unfitPointsCount;

			BuildData(Matrix& features, Matrix& descriptors):
				features(features),
				descriptors(descriptors),
				unfitPointsCount(0)
			{
				const int pointsCount(features.cols());
				indices.reserve(pointsCount);
				for (int i = 0; i < pointsCount; ++i)
					indices.push_back(i);
			}
		};
		
		struct CompareDim
		{
			const int dim;
			const BuildData& buildData;
			CompareDim(const int dim, const BuildData& buildData):dim(dim),buildData(buildData){}
			bool operator() (const int& p0, const int& p1)
			{
				return buildData.features(dim, p0) <
						buildData.features(dim, p1);
			}
		};
		
	protected:
		void buildNew(BuildData& data, const int first, const int last, const Vector minValues, const Vector maxValues) const;
		void fuseRange(BuildData& data, const int first, const int last) const;
	};

	//! Reorientation of normals
	struct OrientNormalsDataPointsFilter: public DataPointsFilter
	{
		inline static const std::string description()
		{
			return "Normals. Reorient normals so that they all point in the same direction, with respect to the observation points.";
		}
		
		inline static const ParametersDoc availableParameters()
		{
			return boost::assign::list_of<ParameterDoc>
				( "towardCenter", "If set to true(1), all the normals will point inside the surface (i.e. toward the observation points).", "1", "0", "1", &P::Comp<bool> )
			;
		}

		OrientNormalsDataPointsFilter(const Parameters& params = Parameters());
		virtual ~OrientNormalsDataPointsFilter() {};
		virtual DataPoints filter(const DataPoints& input);
		virtual void inPlaceFilter(DataPoints& cloud);

		const bool towardCenter;
	};

	//! Random sampling
	struct RandomSamplingDataPointsFilter: public DataPointsFilter
	{
		inline static const std::string description()
		{
			return "Subsampling. This filter reduces the size of the point cloud by randomly dropping points. Based on \\cite{Masuda1996Random}";
		}
		inline static const ParametersDoc availableParameters()
		{
			return boost::assign::list_of<ParameterDoc>
				( "prob", "probability to keep a point, one over decimation factor ", "0.75", "0", "1", &P::Comp<T> )
			;
		}
		
		const double prob;
		
		RandomSamplingDataPointsFilter(const Parameters& params = Parameters());
		virtual ~RandomSamplingDataPointsFilter() {};
		virtual DataPoints filter(const DataPoints& input);
		virtual void inPlaceFilter(DataPoints& cloud);

	protected:
		RandomSamplingDataPointsFilter(const std::string& className, const ParametersDoc paramsDoc, const Parameters& params);

	};
	
	//! Maximum number of points
	struct MaxPointCountDataPointsFilter: public DataPointsFilter
	{
		inline static const std::string description()
		{
			return "Conditional subsampling. This filter reduces the size of the point cloud by randomly dropping points if their number is above maxCount. Based on \\cite{Masuda1996Random}";
		}
		inline static const ParametersDoc availableParameters()
		{
			return boost::assign::list_of<ParameterDoc>
				( "seed", "srand seed", "1", "0", "2147483647", &P::Comp<unsigned> )
				( "maxCount", "maximum number of points", "1000", "0", "2147483647", &P::Comp<unsigned> )
			;
		}
		
		const unsigned maxCount;
		unsigned seed;
		
		MaxPointCountDataPointsFilter(const Parameters& params = Parameters());
		virtual ~MaxPointCountDataPointsFilter() {};
		virtual DataPoints filter(const DataPoints& input);
		virtual void inPlaceFilter(DataPoints& cloud);
	};

	//! Systematic sampling, with variation over time
	struct FixStepSamplingDataPointsFilter: public DataPointsFilter
	{
		inline static const std::string description()
		{
			return "Subsampling. This filter reduces the size of the point cloud by only keeping one point over step ones; with step varying in time from startStep to endStep, each iteration getting multiplied by stepMult. If use as prefilter (i.e. before the iterations), only startStep is used.";
		}
		inline static const ParametersDoc availableParameters()
		{
			return boost::assign::list_of<ParameterDoc>
				( "startStep", "initial number of point to skip (initial decimation factor)", "10", "1", "2147483647", &P::Comp<unsigned> )
				( "endStep", "maximal or minimal number of points to skip (final decimation factor)", "10", "1", "2147483647", &P::Comp<unsigned> )
				( "stepMult", "multiplication factor to compute the new decimation factor for each iteration", "1", "0.0000001", "inf", &P::Comp<double> )
			;
		}
		
		// number of steps to skip
		const unsigned startStep;
		const unsigned endStep;
		const double stepMult;

	protected:
		double step;
		
	public:
		FixStepSamplingDataPointsFilter(const Parameters& params = Parameters());
		virtual ~FixStepSamplingDataPointsFilter() {};
		virtual void init();
		virtual DataPoints filter(const DataPoints& input);
		virtual void inPlaceFilter(DataPoints& cloud);
	};

	//! Shadow filter, remove ghost points appearing on edges
	struct ShadowDataPointsFilter: public DataPointsFilter
	{
		inline static const std::string description()
		{
			return "Remove ghost points appearing on edge discontinuties. Assume that the origine of the point cloud is close to where the laser center was. Requires surface normal for every points";
		}
		
		inline static const ParametersDoc availableParameters()
		{
			return boost::assign::list_of<ParameterDoc>
				( "eps", "Small angle (in rad) around which a normal shoudn't be observable", "0.1", "0.0", "3.1416", &P::Comp<T> )
			;
		}

		const T eps;

		//! Constructor, uses parameter interface
		ShadowDataPointsFilter(const Parameters& params = Parameters());
		
		virtual DataPoints filter(const DataPoints& input);
		virtual void inPlaceFilter(DataPoints& cloud);
	};

	//! Sick LMS-xxx noise model
	struct SimpleSensorNoiseDataPointsFilter: public DataPointsFilter
	{
		inline static const std::string description()
		{
			return "Add a 1D descriptor named <sensorNoise> that would represent the noise radius expressed in meter based on SICK LMS specifications \\cite{Pomerleau2012Noise}.";
		}
		
		inline static const ParametersDoc availableParameters()
		{
			return boost::assign::list_of<ParameterDoc>
				( "sensorType", "Type of the sensor used. Choices: 0=Sick LMS-1xx, 1=Hokuyo URG-04LX, 2=Hokuyo UTM-30LX, 3=Kinect/Xtion", "0", "0", "2147483647", &P::Comp<unsigned> )
				( "gain", "If the point cloud is coming from an untrusty source, you can use the gain to augment the uncertainty", "1", "1", "inf", &P::Comp<T> )
			;
		}
	
		const unsigned sensorType;
		const T gain;
		
		//! Constructor, uses parameter interface
		SimpleSensorNoiseDataPointsFilter(const Parameters& params = Parameters());
		
		virtual DataPoints filter(const DataPoints& input);
		virtual void inPlaceFilter(DataPoints& cloud);

	private:
		/// @param minRadius in meter, noise level of depth measurements
		/// @param beamAngle in rad, half of the total laser beam
		/// @param beamConst in meter, minimum size of the laser beam
		/// @param features points from the sensor
		Matrix computeLaserNoise(const T minRadius, const T beamAngle, const T beamConst, const Matrix features);

	};
	
	//! Extract observation direction
	struct ObservationDirectionDataPointsFilter: public DataPointsFilter
	{
		inline static const std::string description()
		{
			return "Observation direction. This filter extracts observation directions (vector from point to sensor), considering a sensor at position (x,y,z).";
		}
		
		inline static const ParametersDoc availableParameters()
		{
			return boost::assign::list_of<ParameterDoc>
				( "x", "x-coordinate of sensor", "0" )
				( "y", "y-coordinate of sensor", "0" )
				( "z", "z-coordinate of sensor", "0" )
			;
		}
	
		const T centerX;
		const T centerY;
		const T centerZ;
	
		//! Constructor, uses parameter interface
		ObservationDirectionDataPointsFilter(const Parameters& params = Parameters());
		virtual DataPoints filter(const DataPoints& input);
		virtual void inPlaceFilter(DataPoints& cloud);
	};

	struct VoxelGridDataPointsFilter : public DataPointsFilter
	{
    	// Type definitions
		typedef PointMatcher<T> PM;
		typedef typename PM::DataPoints DataPoints;
		typedef typename PM::DataPointsFilter DataPointsFilter;

		typedef PointMatcherSupport::Parametrizable Parametrizable;
		typedef PointMatcherSupport::Parametrizable P;
		typedef Parametrizable::Parameters Parameters;
		typedef Parametrizable::ParameterDoc ParameterDoc;
		typedef Parametrizable::ParametersDoc ParametersDoc;
		typedef Parametrizable::InvalidParameter InvalidParameter;

		typedef typename PointMatcher<T>::Matrix Matrix;
		typedef typename PointMatcher<T>::Vector Vector;
		typedef typename Eigen::Matrix<T,2,1> Vector2;
		typedef typename Eigen::Matrix<T,3,1> Vector3;
		typedef typename PointMatcher<T>::DataPoints::InvalidField InvalidField;

    	// Destr
		virtual ~VoxelGridDataPointsFilter() {};

		inline static const std::string description()
		{
			return "Construct Voxel grid of the point cloud. Down-sample by taking centroid or center of grid cells./n";
		}

		inline static const ParametersDoc availableParameters()
		{
			return boost::assign::list_of<ParameterDoc>
			( "vSizeX", "Dimension of each voxel cell in x direction", "1.0", "-inf", "inf", &P::Comp<T> )
			( "vSizeY", "Dimension of each voxel cell in y direction", "1.0", "-inf", "inf", &P::Comp<T> )
			( "vSizeZ", "Dimension of each voxel cell in z direction", "1.0", "-inf", "inf", &P::Comp<T> )
			( "useCentroid", "If 1 (true), down-sample by using centroid of voxel cell.  If false (0), use center of voxel cell.", "1", "0", "1", P::Comp<bool> )
			( "averageExistingDescriptors", "whether the filter keep the existing point descriptors and average them or should it drop them", "1", "0", "1", P::Comp<bool> )
			;
		}

		const T vSizeX;
		const T vSizeY;
		const T vSizeZ;
		const bool useCentroid;
		const bool averageExistingDescriptors;

		struct Voxel {
			unsigned int    numPoints;
			unsigned int    firstPoint;
			Voxel() : numPoints(0), firstPoint(0) {}
		};

		//Constructor, uses parameter interface
		VoxelGridDataPointsFilter(const Parameters& params = Parameters());

		VoxelGridDataPointsFilter();

		virtual DataPoints filter(const DataPoints& input);
		virtual void inPlaceFilter(DataPoints& cloud);

	};	

	//! Subsampling. Cut points with value of a given descriptor above or below a given threshold.
	struct CutAtDescriptorThresholdDataPointsFilter: public DataPointsFilter
	{
		inline static const std::string description()
		{
			return "Subsampling. Cut points with value of a given descriptor above or below a given threshold.";
		}
		inline static const ParametersDoc availableParameters()
		{
			return boost::assign::list_of<ParameterDoc>
				( "descName", "Descriptor name used to cut points", "none")
				( "useLargerThan", "If set to 1 (true), points with values above the 'threshold' will be cut.  If set to 0 (false), points with values below the 'threshold' will be cut.", "1", "0", "1", P::Comp<bool>)
				( "threshold", "Value at which to cut.", "0", "-inf", "inf", &P::Comp<T>)
			;
		}
		
		const std::string descName; 
		const bool useLargerThan;
		const T threshold;
		
		//! Constructor, uses parameter interface
		CutAtDescriptorThresholdDataPointsFilter(const Parameters& params = Parameters());
		virtual DataPoints filter(const DataPoints& input);
		virtual void inPlaceFilter(DataPoints& cloud);
	};
>>>>>>> 2bc1360a

}; // DataPointsFiltersImpl

#endif // __POINTMATCHER_DATAPOINTSFILTERS_H<|MERGE_RESOLUTION|>--- conflicted
+++ resolved
@@ -11,12 +11,12 @@
 
 Redistribution and use in source and binary forms, with or without
 modification, are permitted provided that the following conditions are met:
- * Redistributions of source code must retain the above copyright
+    * Redistributions of source code must retain the above copyright
       notice, this list of conditions and the following disclaimer.
- * Redistributions in binary form must reproduce the above copyright
+    * Redistributions in binary form must reproduce the above copyright
       notice, this list of conditions and the following disclaimer in the
       documentation and/or other materials provided with the distribution.
- * Neither the name of the <organization> nor the
+    * Neither the name of the <organization> nor the
       names of its contributors may be used to endorse or promote products
       derived from this software without specific prior written permission.
 
@@ -31,7 +31,7 @@
 (INCLUDING NEGLIGENCE OR OTHERWISE) ARISING IN ANY WAY OUT OF THE USE OF THIS
 SOFTWARE, EVEN IF ADVISED OF THE POSSIBILITY OF SUCH DAMAGE.
 
- */
+*/
 
 #ifndef __POINTMATCHER_DATAPOINTSFILTERS_H
 #define __POINTMATCHER_DATAPOINTSFILTERS_H
@@ -41,353 +41,554 @@
 template<typename T>
 struct DataPointsFiltersImpl
 {
-<<<<<<< HEAD
-  typedef PointMatcherSupport::Parametrizable Parametrizable;
-  typedef PointMatcherSupport::Parametrizable P;
-  typedef Parametrizable::Parameters Parameters;
-  typedef Parametrizable::ParameterDoc ParameterDoc;
-  typedef Parametrizable::ParametersDoc ParametersDoc;
-  typedef Parametrizable::InvalidParameter InvalidParameter;
-
-  typedef typename PointMatcher<T>::Vector Vector;
-  typedef typename PointMatcher<T>::Matrix Matrix;
-  typedef typename PointMatcher<T>::DataPoints DataPoints;
-  typedef typename PointMatcher<T>::DataPointsFilter DataPointsFilter;
-  typedef typename PointMatcher<T>::DataPoints::InvalidField InvalidField;
-
-  //! Identity, does nothing
-  struct IdentityDataPointsFilter: public DataPointsFilter
-  {
-    inline static const std::string description()
-    {
-      return "Does nothing.";
-    }
-
-    //inline static const ParametersDoc availableParameters()
-    //{
-    //	return ParametersDoc({
-    //		( "param1", "Description of the parameter", "defaultValue", "minValue", "maxValue", type of the parameter )
-    //		) "param2", "Description of the parameter", "defaultValue", "minValue", "maxValue", type of the parameter )
-    //	;
-    //}
-    //! Constructor, uses parameter interface
-    //IdentityDataPointsFilter(const Parameters& params = Parameters());
-
-    virtual DataPoints filter(const DataPoints& input);
-    virtual void inPlaceFilter(DataPoints& cloud);
-  };
-
-
-  //! Remove points having NaN as coordinate
-  struct RemoveNaNDataPointsFilter: public DataPointsFilter
-  {
-    inline static const std::string description()
-    {
-      return "Remove points having NaN as coordinate.";
-    }
-
-    virtual DataPoints filter(const DataPoints& input);
-    virtual void inPlaceFilter(DataPoints& cloud);
-  };
-
-  //! Subsampling. Filter points beyond a maximum distance measured on a specific axis
-  struct MaxDistDataPointsFilter: public DataPointsFilter
-  {
-    inline static const std::string description()
-    {
-      return "Subsampling. Filter points beyond a maximum distance measured on a specific axis. If dim is set to -1, points are filtered based on a maximum radius.";
-    }
-    inline static const ParametersDoc availableParameters()
-    {
-      return boost::assign::list_of<ParameterDoc>
-      ( "dim", "dimension on which the filter will be applied. x=0, y=1, z=2, radius=-1", "-1", "-1", "2", &P::Comp<int> )
-      ( "maxDist", "maximum distance authorized. If dim is set to -1 (radius), the absolute value of minDist will be used. All points beyond that will be filtered.", "1", "-inf", "inf", &P::Comp<T> )
-      ;
-    }
-
-    const int dim;
-    const T maxDist;
-
-    //! Constructor, uses parameter interface
-    MaxDistDataPointsFilter(const Parameters& params = Parameters());
-    virtual DataPoints filter(const DataPoints& input);
-    virtual void inPlaceFilter(DataPoints& cloud);
-  };
-
-  //! Subsampling. Filter points before a minimum distance measured on a specific axis
-  struct MinDistDataPointsFilter: public DataPointsFilter
-  {
-    inline static const std::string description()
-    {
-      return "Subsampling. Filter points before a minimum distance measured on a specific axis. If dim is set to -1, points are filtered based on a minimum radius.";
-    }
-    inline static const ParametersDoc availableParameters()
-    {
-      return boost::assign::list_of<ParameterDoc>
-      ( "dim", "dimension on which the filter will be applied. x=0, y=1, z=2, radius=-1", "-1", "-1", "2", &P::Comp<int> )
-      ( "minDist", "minimum value authorized. If dim is set to -1 (radius), the absolute value of minDist will be used. All points before that will be filtered.", "1", "-inf", "inf", &P::Comp<T> )
-      ;
-    }
-
-    const int dim;
-    const T minDist;
-
-    //! Constructor, uses parameter interface
-    MinDistDataPointsFilter(const Parameters& params = Parameters());
-    virtual DataPoints filter(const DataPoints& input);
-    virtual void inPlaceFilter(DataPoints& cloud);
-  };
-
-  //! Subsampling. Remove point laying in a bounding box
-  struct BoundingBoxDataPointsFilter: public DataPointsFilter
-  {
-    inline static const std::string description()
-    {
-      return "Subsampling. Remove points laying in a bounding box which is axis aligned.";
-    }
-    inline static const ParametersDoc availableParameters()
-    {
-      return boost::assign::list_of<ParameterDoc>
-      ( "xMin", "minimum value on x-axis defining one side of the bounding box", "-1", "-inf", "inf", &P::Comp<T> )
-      ( "xMax", "maximum value on x-axis defining one side of the bounding box", "1", "-inf", "inf", &P::Comp<T> )
-      ( "yMin", "minimum value on y-axis defining one side of the bounding box", "-1", "-inf", "inf", &P::Comp<T> )
-      ( "yMax", "maximum value on y-axis defining one side of the bounding box", "1", "-inf", "inf", &P::Comp<T> )
-      ( "zMin", "minimum value on z-axis defining one side of the bounding box", "-1", "-inf", "inf", &P::Comp<T> )
-      ( "zMax", "maximum value on z-axis defining one side of the bounding box", "1", "-inf", "inf", &P::Comp<T> )
-      ( "removeInside", "If set to true (1), remove points inside the bounding box; else (0), remove points outside the bounding box", "1", "0", "1", P::Comp<bool> )
-      ;
-    }
-
-    const T xMin;
-    const T xMax;
-    const T yMin;
-    const T yMax;
-    const T zMin;
-    const T zMax;
-    const bool removeInside;
-
-    //! Constructor, uses parameter interface
-    BoundingBoxDataPointsFilter(const Parameters& params = Parameters());
-    virtual DataPoints filter(const DataPoints& input);
-    virtual void inPlaceFilter(DataPoints& cloud);
-  };
-
-  //! Subsampling. Filter points beyond a maximum quantile measured on a specific axis
-  struct MaxQuantileOnAxisDataPointsFilter: public DataPointsFilter
-  {
-    inline static const std::string description()
-    {
-      return "Subsampling. Filter points beyond a maximum quantile measured on a specific axis.";
-    }
-    inline static const ParametersDoc availableParameters()
-    {
-      return boost::assign::list_of<ParameterDoc>
-      ( "dim", "dimension on which the filter will be applied. x=0, y=1, z=2", "0", "0", "2", &P::Comp<unsigned> )
-      ( "ratio", "maximum quantile authorized. All points beyond that will be filtered.", "0.5", "0.0000001", "0.9999999", &P::Comp<T> )
-      ;
-    }
-
-    const unsigned dim;
-    const T ratio;
-
-    //! Constructor, uses parameter interface
-    MaxQuantileOnAxisDataPointsFilter(const Parameters& params = Parameters());
-    virtual DataPoints filter(const DataPoints& input);
-    virtual void inPlaceFilter(DataPoints& cloud);
-  };
-
-  //! Subsampling. Reduce the points number by randomly removing points with a dentsity higher than a treshold.
-  struct MaxDensityDataPointsFilter: public DataPointsFilter
-  {
-    inline static const std::string description()
-    {
-      return "Subsampling. Reduce the points number by randomly removing points with a density highler than a treshold.";
-    }
-    inline static const ParametersDoc availableParameters()
-    {
-      return boost::assign::list_of<ParameterDoc>
-      ( "maxDensity", "Maximum density of points to target. Unit: number of points per m^3.", "10", "0.0000001", "inf", &P::Comp<T> )
-      ;
-    }
-
-    const T maxDensity;
-
-    //! Constructor, uses parameter interface
-    MaxDensityDataPointsFilter(const Parameters& params = Parameters());
-    virtual DataPoints filter(const DataPoints& input);
-    virtual void inPlaceFilter(DataPoints& cloud);
-  };
-
-  //! Surface normals estimation. Find the normal for every point using eigen-decomposition of neighbour points
-  struct SurfaceNormalDataPointsFilter: public DataPointsFilter
-  {
-    inline static const std::string description()
-    {
-      return "Normals. This filter extracts the normal to each point by taking the eigenvector corresponding to the smallest eigenvalue of its nearest neighbors.";
-    }
-    inline static const ParametersDoc availableParameters()
-    {
-      return boost::assign::list_of<ParameterDoc>
-      ( "knn", "number of nearest neighbors to consider, including the point itself", "5", "3", "2147483647", &P::Comp<unsigned> )
-      ( "epsilon", "approximation to use for the nearest-neighbor search", "0", "0", "inf", &P::Comp<T> )
-      ( "keepNormals", "whether the normals should be added as descriptors to the resulting cloud", "1" )
-      ( "keepDensities", "whether the point densities should be added as descriptors to the resulting cloud", "0" )
-      ( "keepEigenValues", "whether the eigen values should be added as descriptors to the resulting cloud", "0" )
-      ( "keepEigenVectors", "whether the eigen vectors should be added as descriptors to the resulting cloud", "0" )
-      ( "keepMatchedIds" , "whethen the identifiers of matches points should be added as descriptors to the resulting cloud", "0" )
-      ;
-    }
-
-    const unsigned knn;
-    const double epsilon;
-    const bool keepNormals;
-    const bool keepDensities;
-    const bool keepEigenValues;
-    const bool keepEigenVectors;
-    const bool keepMatchedIds;
-
-    SurfaceNormalDataPointsFilter(const Parameters& params = Parameters());
-    virtual ~SurfaceNormalDataPointsFilter() {};
-    virtual DataPoints filter(const DataPoints& input);
-    virtual void inPlaceFilter(DataPoints& cloud);
-
-    static Vector computeNormal(const Vector eigenVa, const Matrix eigenVe);
-    static Eigen::Matrix<T,3,1> sortEigenValues(const Vector eigenVa);
-    static T computeDensity(const Matrix NN);
-    static Vector serializeEigVec(const Matrix eigenVe);
-  };
-
-  //! Sampling surface normals. First decimate the space until there is at most knn points, then find the center of mass and use the points to estimate nromal using eigen-decomposition
-  struct SamplingSurfaceNormalDataPointsFilter: public DataPointsFilter
-  {
-    inline static const std::string description()
-    {
-      return "Subsampling, Normals. This filter decomposes the point-cloud space in boxes, by recursively splitting the cloud through axis-aligned hyperplanes such as to maximize the evenness of the aspect ratio of the box. When the number of points in a box reaches a value knn or lower, the filter computes the center of mass of these points and its normal by taking the eigenvector corresponding to the smallest eigenvalue of all points in the box.";
-    }
-    inline static const ParametersDoc availableParameters()
-    {
-      return boost::assign::list_of<ParameterDoc>
-      ( "ratio", "ratio of points to keep with random subsampling. Matrix (normal, density, etc.) will be associated to all points in the same bin.", "0.5", "0.0000001", "0.9999999", &P::Comp<T> )
-      ( "knn", "determined how many points are used to compute the normals. Direct link with the rapidity of the computation (large = fast). Technically, limit over which a box is splitted in two", "7", "3", "2147483647", &P::Comp<unsigned> )
-      ( "samplingMethod", "if set to 0, random subsampling using the parameter ratio. If set to 1, bin subsampling with the resulting number of points being 1/knn.", "0", "0", "1", &P::Comp<unsigned> )
-      ( "maxBoxDim", "maximum length of a box above which the box is discarded", "inf" )
-      ( "averageExistingDescriptors", "whether the filter keep the existing point descriptors and average them or should it drop them", "1" )
-      ( "keepNormals", "whether the normals should be added as descriptors to the resulting cloud", "1" )
-      ( "keepDensities", "whether the point densities should be added as descriptors to the resulting cloud", "0" )
-      ( "keepEigenValues", "whether the eigen values should be added as descriptors to the resulting cloud", "0" )
-      ( "keepEigenVectors", "whether the eigen vectors should be added as descriptors to the resulting cloud", "0" )
-      ;
-    }
-
-    const T ratio;
-    const unsigned knn;
-    const unsigned samplingMethod;
-    const T maxBoxDim;
-    const bool averageExistingDescriptors;
-    const bool keepNormals;
-    const bool keepDensities;
-    const bool keepEigenValues;
-    const bool keepEigenVectors;
-
-
-   public:
-    SamplingSurfaceNormalDataPointsFilter(const Parameters& params = Parameters());
-    virtual ~SamplingSurfaceNormalDataPointsFilter() {}
-    virtual DataPoints filter(const DataPoints& input);
-    virtual void inPlaceFilter(DataPoints& cloud);
-
-   protected:
-    struct BuildData
-    {
-      typedef std::vector<int> Indices;
-      typedef typename DataPoints::View View;
-
-      Indices indices;
-      Indices indicesToKeep;
-      Matrix& features;
-      Matrix& descriptors;
-      boost::optional<View> normals;
-      boost::optional<View> densities;
-      boost::optional<View> eigenValues;
-      boost::optional<View> eigenVectors;
-      int outputInsertionPoint;
-      int unfitPointsCount;
-
-      BuildData(Matrix& features, Matrix& descriptors):
-        features(features),
-        descriptors(descriptors),
-        unfitPointsCount(0)
-      {
-        const int pointsCount(features.cols());
-        indices.reserve(pointsCount);
-        for (int i = 0; i < pointsCount; ++i)
-          indices.push_back(i);
-      }
-    };
-
-    struct CompareDim
-    {
-      const int dim;
-      const BuildData& buildData;
-      CompareDim(const int dim, const BuildData& buildData):dim(dim),buildData(buildData){}
-      bool operator() (const int& p0, const int& p1)
-      {
-        return buildData.features(dim, p0) <
-            buildData.features(dim, p1);
-      }
-    };
-
-   protected:
-    void buildNew(BuildData& data, const int first, const int last, const Vector minValues, const Vector maxValues) const;
-    void fuseRange(BuildData& data, const int first, const int last) const;
-  };
-
-  //! Subsampling Surfels (Elipsoids) filter. First decimate the space until there is at most knn points, then find the center of mass and use the points to estimate nromal using eigen-decomposition
-  struct ElipsoidsDataPointsFilter: public DataPointsFilter
-  {
-    inline static const std::string description()
-    {
-      return "Subsampling, Surfels (Elipsoids). This filter decomposes the point-cloud space in boxes, by recursively splitting the cloud through axis-aligned hyperplanes such as to maximize the evenness of the aspect ratio of the box. When the number of points in a box reaches a value knn or lower, the filter computes the center of mass of these points and its normal by taking the eigenvector corresponding to the smallest eigenvalue of all points in the box.";
-    }
-    inline static const ParametersDoc availableParameters()
-    {
-      return boost::assign::list_of<ParameterDoc>
-      ( "ratio", "ratio of points to keep with random subsampling. Matrix (normal, density, etc.) will be associated to all points in the same bin.", "0.5", "0.0000001", "0.9999999", &P::Comp<T> )
-      ( "knn", "determined how many points are used to compute the normals. Direct link with the rapidity of the computation (large = fast). Technically, limit over which a box is splitted in two", "7", "3", "2147483647", &P::Comp<unsigned> )
-      ( "samplingMethod", "if set to 0, random subsampling using the parameter ratio. If set to 1, bin subsampling with the resulting number of points being 1/knn.", "0", "0", "1", &P::Comp<unsigned> )
-      ( "maxBoxDim", "maximum length of a box above which the box is discarded", "inf" )
-      ( "averageExistingDescriptors", "whether the filter keep the existing point descriptors and average them or should it drop them", "1" )
-      ( "maxTimeWindow", "maximum spread of times in a surfel", "inf" )
-      ( "minPlanarity", "to what extend planarity of surfels needs to be enforced", "0")
-      ( "keepNormals", "whether the normals should be added as descriptors to the resulting cloud", "1" )
-      ( "keepDensities", "whether the point densities should be added as descriptors to the resulting cloud", "0" )
-      ( "keepEigenValues", "whether the eigen values should be added as descriptors to the resulting cloud", "0" )
-      ( "keepEigenVectors", "whether the eigen vectors should be added as descriptors to the resulting cloud", "0" )
-      ( "keepMeans", "whether the means should be added as descriptors to the resulting cloud", "0" )
-      ( "keepCovariances", "whether the covariances should be added as descriptors to the resulting cloud", "0" )
-      ( "keepWeights", "whether the original number of points should be added as descriptors to the resulting cloud", "0" )
-      ( "keepShapes", "whether the shape parameters of cylindricity (C), sphericality (S) and planarity (P) shall be calculated", "0" )
-      ( "keepIndices", "whether the indices of points an ellipsoid is constructed of shall be kept", "0" )
-      ;
-    }
-
-    const T ratio;
-    const unsigned knn;
-    const unsigned samplingMethod;
-    const T maxBoxDim;
-    const T maxTimeWindow;
-    const T minPlanarity;
-    const bool averageExistingDescriptors;
-    const bool keepNormals;
-    const bool keepDensities;
-    const bool keepEigenValues;
-    const bool keepEigenVectors;
-    const bool keepCovariances;
-    const bool keepWeights;
-    const bool keepMeans;
-    const bool keepShapes;
-    const bool keepIndices;
-
+	typedef PointMatcherSupport::Parametrizable Parametrizable;
+	typedef PointMatcherSupport::Parametrizable P;
+	typedef Parametrizable::Parameters Parameters;
+	typedef Parametrizable::ParameterDoc ParameterDoc;
+	typedef Parametrizable::ParametersDoc ParametersDoc;
+	typedef Parametrizable::InvalidParameter InvalidParameter;
+	
+	typedef typename PointMatcher<T>::Vector Vector;
+	typedef typename PointMatcher<T>::Matrix Matrix;	
+	typedef typename PointMatcher<T>::DataPoints DataPoints;
+	typedef typename PointMatcher<T>::DataPointsFilter DataPointsFilter;
+	typedef typename PointMatcher<T>::DataPoints::InvalidField InvalidField;
+	
+	//! Identity, does nothing
+	struct IdentityDataPointsFilter: public DataPointsFilter
+	{
+		inline static const std::string description()
+		{
+			return "Does nothing.";
+		}
+		
+		//inline static const ParametersDoc availableParameters()
+		//{
+		//	return ParametersDoc({
+		//		( "param1", "Description of the parameter", "defaultValue", "minValue", "maxValue", type of the parameter )
+		//		) "param2", "Description of the parameter", "defaultValue", "minValue", "maxValue", type of the parameter )
+		//	;
+		//}
+		//! Constructor, uses parameter interface
+		//IdentityDataPointsFilter(const Parameters& params = Parameters());
+		
+		virtual DataPoints filter(const DataPoints& input);
+		virtual void inPlaceFilter(DataPoints& cloud);
+	};
+	
+	
+	//! Remove points having NaN as coordinate
+	struct RemoveNaNDataPointsFilter: public DataPointsFilter
+	{
+		inline static const std::string description()
+		{
+			return "Remove points having NaN as coordinate.";
+		}
+		
+		virtual DataPoints filter(const DataPoints& input);
+		virtual void inPlaceFilter(DataPoints& cloud);
+	};
+	
+	//! Subsampling. Filter points beyond a maximum distance measured on a specific axis
+	struct MaxDistDataPointsFilter: public DataPointsFilter
+	{
+		inline static const std::string description()
+		{
+			return "Subsampling. Filter points beyond a maximum distance measured on a specific axis. If dim is set to -1, points are filtered based on a maximum radius.";
+		}
+		inline static const ParametersDoc availableParameters()
+		{
+			return boost::assign::list_of<ParameterDoc>
+				( "dim", "dimension on which the filter will be applied. x=0, y=1, z=2, radius=-1", "-1", "-1", "2", &P::Comp<int> )
+				( "maxDist", "maximum distance authorized. If dim is set to -1 (radius), the absolute value of minDist will be used. All points beyond that will be filtered.", "1", "-inf", "inf", &P::Comp<T> )
+			;
+		}
+
+		const int dim;
+		const T maxDist;
+		
+		//! Constructor, uses parameter interface
+		MaxDistDataPointsFilter(const Parameters& params = Parameters());
+		virtual DataPoints filter(const DataPoints& input);
+		virtual void inPlaceFilter(DataPoints& cloud);
+	};
+
+	//! Subsampling. Filter points before a minimum distance measured on a specific axis
+	struct MinDistDataPointsFilter: public DataPointsFilter
+	{
+		inline static const std::string description()
+		{
+			return "Subsampling. Filter points before a minimum distance measured on a specific axis. If dim is set to -1, points are filtered based on a minimum radius.";
+		}
+		inline static const ParametersDoc availableParameters()
+		{
+			return boost::assign::list_of<ParameterDoc>
+				( "dim", "dimension on which the filter will be applied. x=0, y=1, z=2, radius=-1", "-1", "-1", "2", &P::Comp<int> )
+				( "minDist", "minimum value authorized. If dim is set to -1 (radius), the absolute value of minDist will be used. All points before that will be filtered.", "1", "-inf", "inf", &P::Comp<T> )
+			;
+		}
+		
+		const int dim;
+		const T minDist;
+
+		//! Constructor, uses parameter interface
+		MinDistDataPointsFilter(const Parameters& params = Parameters());
+		virtual DataPoints filter(const DataPoints& input);
+		virtual void inPlaceFilter(DataPoints& cloud);
+	};
+	
+	//! Subsampling. Remove point laying in a bounding box
+	struct BoundingBoxDataPointsFilter: public DataPointsFilter
+	{
+		inline static const std::string description()
+		{
+			return "Subsampling. Remove points laying in a bounding box which is axis aligned.";
+		}
+		inline static const ParametersDoc availableParameters()
+		{
+			return boost::assign::list_of<ParameterDoc>
+				( "xMin", "minimum value on x-axis defining one side of the bounding box", "-1", "-inf", "inf", &P::Comp<T> )
+				( "xMax", "maximum value on x-axis defining one side of the bounding box", "1", "-inf", "inf", &P::Comp<T> )
+				( "yMin", "minimum value on y-axis defining one side of the bounding box", "-1", "-inf", "inf", &P::Comp<T> )
+				( "yMax", "maximum value on y-axis defining one side of the bounding box", "1", "-inf", "inf", &P::Comp<T> )
+				( "zMin", "minimum value on z-axis defining one side of the bounding box", "-1", "-inf", "inf", &P::Comp<T> )
+				( "zMax", "maximum value on z-axis defining one side of the bounding box", "1", "-inf", "inf", &P::Comp<T> )
+				( "removeInside", "If set to true (1), remove points inside the bounding box; else (0), remove points outside the bounding box", "1", "0", "1", P::Comp<bool> )
+			;
+		}
+
+		const T xMin;
+		const T xMax;
+		const T yMin;
+		const T yMax;
+		const T zMin;
+		const T zMax;
+		const bool removeInside;
+		
+		//! Constructor, uses parameter interface
+		BoundingBoxDataPointsFilter(const Parameters& params = Parameters());
+		virtual DataPoints filter(const DataPoints& input);
+		virtual void inPlaceFilter(DataPoints& cloud);
+	};
+
+	//! Subsampling. Filter points beyond a maximum quantile measured on a specific axis
+	struct MaxQuantileOnAxisDataPointsFilter: public DataPointsFilter
+	{
+		inline static const std::string description()
+		{
+			return "Subsampling. Filter points beyond a maximum quantile measured on a specific axis.";
+		}
+		inline static const ParametersDoc availableParameters()
+		{
+			return boost::assign::list_of<ParameterDoc>
+				( "dim", "dimension on which the filter will be applied. x=0, y=1, z=2", "0", "0", "2", &P::Comp<unsigned> )
+				( "ratio", "maximum quantile authorized. All points beyond that will be filtered.", "0.5", "0.0000001", "0.9999999", &P::Comp<T> )
+			;
+		}
+		
+		const unsigned dim;
+		const T ratio;
+		
+		//! Constructor, uses parameter interface
+		MaxQuantileOnAxisDataPointsFilter(const Parameters& params = Parameters());
+		virtual DataPoints filter(const DataPoints& input);
+		virtual void inPlaceFilter(DataPoints& cloud);
+	};
+
+	//! Subsampling. Reduce the points number by randomly removing points with a dentsity higher than a treshold.
+	struct MaxDensityDataPointsFilter: public DataPointsFilter
+	{
+		inline static const std::string description()
+		{
+			return "Subsampling. Reduce the points number by randomly removing points with a density highler than a treshold.";
+		}
+		inline static const ParametersDoc availableParameters()
+		{
+			return boost::assign::list_of<ParameterDoc>
+				( "maxDensity", "Maximum density of points to target. Unit: number of points per m^3.", "10", "0.0000001", "inf", &P::Comp<T> )
+			;
+		}
+		
+		const T maxDensity;
+		
+		//! Constructor, uses parameter interface
+		MaxDensityDataPointsFilter(const Parameters& params = Parameters());
+		virtual DataPoints filter(const DataPoints& input);
+		virtual void inPlaceFilter(DataPoints& cloud);
+	};
+
+	//! Surface normals estimation. Find the normal for every point using eigen-decomposition of neighbour points
+	struct SurfaceNormalDataPointsFilter: public DataPointsFilter
+	{
+		inline static const std::string description()
+		{
+			return "Normals. This filter extracts the normal to each point by taking the eigenvector corresponding to the smallest eigenvalue of its nearest neighbors.";
+		}
+		inline static const ParametersDoc availableParameters()
+		{
+			return boost::assign::list_of<ParameterDoc>
+				( "knn", "number of nearest neighbors to consider, including the point itself", "5", "3", "2147483647", &P::Comp<unsigned> )
+				( "epsilon", "approximation to use for the nearest-neighbor search", "0", "0", "inf", &P::Comp<T> )
+				( "keepNormals", "whether the normals should be added as descriptors to the resulting cloud", "1" )
+				( "keepDensities", "whether the point densities should be added as descriptors to the resulting cloud", "0" )
+				( "keepEigenValues", "whether the eigen values should be added as descriptors to the resulting cloud", "0" )
+				( "keepEigenVectors", "whether the eigen vectors should be added as descriptors to the resulting cloud", "0" )
+				( "keepMatchedIds" , "whethen the identifiers of matches points should be added as descriptors to the resulting cloud", "0" )
+			;
+		}
+		
+		const unsigned knn;
+		const double epsilon;
+		const bool keepNormals;
+		const bool keepDensities;
+		const bool keepEigenValues;
+		const bool keepEigenVectors;
+		const bool keepMatchedIds;
+
+		SurfaceNormalDataPointsFilter(const Parameters& params = Parameters());
+		virtual ~SurfaceNormalDataPointsFilter() {};
+		virtual DataPoints filter(const DataPoints& input);
+		virtual void inPlaceFilter(DataPoints& cloud);
+
+		static Vector computeNormal(const Vector eigenVa, const Matrix eigenVe);
+		static T computeDensity(const Matrix NN);
+		static Vector serializeEigVec(const Matrix eigenVe);
+	};
+
+	//! Sampling surface normals. First decimate the space until there is at most knn points, then find the center of mass and use the points to estimate nromal using eigen-decomposition
+	struct SamplingSurfaceNormalDataPointsFilter: public DataPointsFilter
+	{
+		inline static const std::string description()
+		{
+			return "Subsampling, Normals. This filter decomposes the point-cloud space in boxes, by recursively splitting the cloud through axis-aligned hyperplanes such as to maximize the evenness of the aspect ratio of the box. When the number of points in a box reaches a value knn or lower, the filter computes the center of mass of these points and its normal by taking the eigenvector corresponding to the smallest eigenvalue of all points in the box.";
+		}
+		inline static const ParametersDoc availableParameters()
+		{
+			return boost::assign::list_of<ParameterDoc>
+				( "ratio", "ratio of points to keep with random subsampling. Matrix (normal, density, etc.) will be associated to all points in the same bin.", "0.5", "0.0000001", "0.9999999", &P::Comp<T> )
+				( "knn", "determined how many points are used to compute the normals. Direct link with the rapidity of the computation (large = fast). Technically, limit over which a box is splitted in two", "7", "3", "2147483647", &P::Comp<unsigned> )
+				( "samplingMethod", "if set to 0, random subsampling using the parameter ratio. If set to 1, bin subsampling with the resulting number of points being 1/knn.", "0", "0", "1", &P::Comp<unsigned> )
+				( "maxBoxDim", "maximum length of a box above which the box is discarded", "inf" )
+				( "averageExistingDescriptors", "whether the filter keep the existing point descriptors and average them or should it drop them", "1" )
+				( "keepNormals", "whether the normals should be added as descriptors to the resulting cloud", "1" )
+				( "keepDensities", "whether the point densities should be added as descriptors to the resulting cloud", "0" )
+				( "keepEigenValues", "whether the eigen values should be added as descriptors to the resulting cloud", "0" )
+				( "keepEigenVectors", "whether the eigen vectors should be added as descriptors to the resulting cloud", "0" )
+			;
+		}
+		
+		const T ratio;
+		const unsigned knn;
+		const unsigned samplingMethod; 
+		const T maxBoxDim;
+		const bool averageExistingDescriptors;
+		const bool keepNormals;
+		const bool keepDensities;
+		const bool keepEigenValues;
+		const bool keepEigenVectors;
+		
+		
+	public:
+		SamplingSurfaceNormalDataPointsFilter(const Parameters& params = Parameters());
+		virtual ~SamplingSurfaceNormalDataPointsFilter() {}
+		virtual DataPoints filter(const DataPoints& input);
+		virtual void inPlaceFilter(DataPoints& cloud);
+
+	protected:
+		struct BuildData
+		{
+			typedef std::vector<int> Indices;
+			typedef typename DataPoints::View View;
+			
+			Indices indices;
+			Indices indicesToKeep;
+			Matrix& features;
+			Matrix& descriptors;
+			boost::optional<View> normals;
+			boost::optional<View> densities;
+			boost::optional<View> eigenValues;
+			boost::optional<View> eigenVectors;
+			int outputInsertionPoint;
+			int unfitPointsCount;
+
+			BuildData(Matrix& features, Matrix& descriptors):
+				features(features),
+				descriptors(descriptors),
+				unfitPointsCount(0)
+			{
+				const int pointsCount(features.cols());
+				indices.reserve(pointsCount);
+				for (int i = 0; i < pointsCount; ++i)
+					indices.push_back(i);
+			}
+		};
+		
+		struct CompareDim
+		{
+			const int dim;
+			const BuildData& buildData;
+			CompareDim(const int dim, const BuildData& buildData):dim(dim),buildData(buildData){}
+			bool operator() (const int& p0, const int& p1)
+			{
+				return buildData.features(dim, p0) <
+						buildData.features(dim, p1);
+			}
+		};
+		
+	protected:
+		void buildNew(BuildData& data, const int first, const int last, const Vector minValues, const Vector maxValues) const;
+		void fuseRange(BuildData& data, const int first, const int last) const;
+	};
+
+	//! Reorientation of normals
+	struct OrientNormalsDataPointsFilter: public DataPointsFilter
+	{
+		inline static const std::string description()
+		{
+			return "Normals. Reorient normals so that they all point in the same direction, with respect to the observation points.";
+		}
+		
+		inline static const ParametersDoc availableParameters()
+		{
+			return boost::assign::list_of<ParameterDoc>
+				( "towardCenter", "If set to true(1), all the normals will point inside the surface (i.e. toward the observation points).", "1", "0", "1", &P::Comp<bool> )
+			;
+		}
+
+		OrientNormalsDataPointsFilter(const Parameters& params = Parameters());
+		virtual ~OrientNormalsDataPointsFilter() {};
+		virtual DataPoints filter(const DataPoints& input);
+		virtual void inPlaceFilter(DataPoints& cloud);
+
+		const bool towardCenter;
+	};
+
+	//! Random sampling
+	struct RandomSamplingDataPointsFilter: public DataPointsFilter
+	{
+		inline static const std::string description()
+		{
+			return "Subsampling. This filter reduces the size of the point cloud by randomly dropping points. Based on \\cite{Masuda1996Random}";
+		}
+		inline static const ParametersDoc availableParameters()
+		{
+			return boost::assign::list_of<ParameterDoc>
+				( "prob", "probability to keep a point, one over decimation factor ", "0.75", "0", "1", &P::Comp<T> )
+			;
+		}
+		
+		const double prob;
+		
+		RandomSamplingDataPointsFilter(const Parameters& params = Parameters());
+		virtual ~RandomSamplingDataPointsFilter() {};
+		virtual DataPoints filter(const DataPoints& input);
+		virtual void inPlaceFilter(DataPoints& cloud);
+
+	protected:
+		RandomSamplingDataPointsFilter(const std::string& className, const ParametersDoc paramsDoc, const Parameters& params);
+
+	};
+	
+	//! Maximum number of points
+	struct MaxPointCountDataPointsFilter: public RandomSamplingDataPointsFilter
+	{
+		inline static const std::string description()
+		{
+			return "Conditional subsampling. This filter reduces the size of the point cloud by randomly dropping points if their number is above maxCount. Based on \\cite{Masuda1996Random}";
+		}
+		inline static const ParametersDoc availableParameters()
+		{
+			return boost::assign::list_of<ParameterDoc>
+				( "prob", "probability to keep a point, one over decimation factor ", "0.75", "0", "1", &P::Comp<T> )
+				( "maxCount", "maximum number of points", "1000", "0", "2147483647", &P::Comp<unsigned> )
+			;
+		}
+		
+		const unsigned maxCount;
+		
+		MaxPointCountDataPointsFilter(const Parameters& params = Parameters());
+		virtual ~MaxPointCountDataPointsFilter() {};
+		virtual DataPoints filter(const DataPoints& input);
+		virtual void inPlaceFilter(DataPoints& cloud);
+	};
+
+	//! Systematic sampling, with variation over time
+	struct FixStepSamplingDataPointsFilter: public DataPointsFilter
+	{
+		inline static const std::string description()
+		{
+			return "Subsampling. This filter reduces the size of the point cloud by only keeping one point over step ones; with step varying in time from startStep to endStep, each iteration getting multiplied by stepMult. If use as prefilter (i.e. before the iterations), only startStep is used.";
+		}
+		inline static const ParametersDoc availableParameters()
+		{
+			return boost::assign::list_of<ParameterDoc>
+				( "startStep", "initial number of point to skip (initial decimation factor)", "10", "1", "2147483647", &P::Comp<unsigned> )
+				( "endStep", "maximal or minimal number of points to skip (final decimation factor)", "10", "1", "2147483647", &P::Comp<unsigned> )
+				( "stepMult", "multiplication factor to compute the new decimation factor for each iteration", "1", "0.0000001", "inf", &P::Comp<double> )
+			;
+		}
+		
+		// number of steps to skip
+		const unsigned startStep;
+		const unsigned endStep;
+		const double stepMult;
+
+	protected:
+		double step;
+		
+	public:
+		FixStepSamplingDataPointsFilter(const Parameters& params = Parameters());
+		virtual ~FixStepSamplingDataPointsFilter() {};
+		virtual void init();
+		virtual DataPoints filter(const DataPoints& input);
+		virtual void inPlaceFilter(DataPoints& cloud);
+	};
+
+	//! Shadow filter, remove ghost points appearing on edges
+	struct ShadowDataPointsFilter: public DataPointsFilter
+	{
+		inline static const std::string description()
+		{
+			return "Remove ghost points appearing on edge discontinuties. Assume that the origine of the point cloud is close to where the laser center was. Requires surface normal for every points";
+		}
+		
+		inline static const ParametersDoc availableParameters()
+		{
+			return boost::assign::list_of<ParameterDoc>
+				( "eps", "Small angle (in rad) around which a normal shoudn't be observable", "0.1", "0.0", "3.1416", &P::Comp<T> )
+			;
+		}
+
+		const T eps;
+
+		//! Constructor, uses parameter interface
+		ShadowDataPointsFilter(const Parameters& params = Parameters());
+		
+		virtual DataPoints filter(const DataPoints& input);
+		virtual void inPlaceFilter(DataPoints& cloud);
+	};
+
+	//! Sick LMS-xxx noise model
+	struct SimpleSensorNoiseDataPointsFilter: public DataPointsFilter
+	{
+		inline static const std::string description()
+		{
+			return "Add a 1D descriptor named <sensorNoise> that would represent the noise radius expressed in meter based on SICK LMS specifications \\cite{Pomerleau2012Noise}.";
+		}
+		
+		inline static const ParametersDoc availableParameters()
+		{
+			return boost::assign::list_of<ParameterDoc>
+				( "sensorType", "Type of the sensor used. Choices: 0=Sick LMS-1xx, 1=Hokuyo URG-04LX, 2=Hokuyo UTM-30LX, 3=Kinect/Xtion", "0", "0", "2147483647", &P::Comp<unsigned> )
+				( "gain", "If the point cloud is coming from an untrusty source, you can use the gain to augment the uncertainty", "1", "1", "inf", &P::Comp<T> )
+			;
+		}
+	
+		const unsigned sensorType;
+		const T gain;
+		
+		//! Constructor, uses parameter interface
+		SimpleSensorNoiseDataPointsFilter(const Parameters& params = Parameters());
+		
+		virtual DataPoints filter(const DataPoints& input);
+		virtual void inPlaceFilter(DataPoints& cloud);
+
+	private:
+		/// @param minRadius in meter, noise level of depth measurements
+		/// @param beamAngle in rad, half of the total laser beam
+		/// @param beamConst in meter, minimum size of the laser beam
+		/// @param features points from the sensor
+		Matrix computeLaserNoise(const T minRadius, const T beamAngle, const T beamConst, const Matrix features);
+
+	};
+	
+	//! Extract observation direction
+	struct ObservationDirectionDataPointsFilter: public DataPointsFilter
+	{
+		inline static const std::string description()
+		{
+			return "Observation direction. This filter extracts observation directions (vector from point to sensor), considering a sensor at position (x,y,z).";
+		}
+		
+		inline static const ParametersDoc availableParameters()
+		{
+			return boost::assign::list_of<ParameterDoc>
+				( "x", "x-coordinate of sensor", "0" )
+				( "y", "y-coordinate of sensor", "0" )
+				( "z", "z-coordinate of sensor", "0" )
+			;
+		}
+	
+		const T centerX;
+		const T centerY;
+		const T centerZ;
+	
+		//! Constructor, uses parameter interface
+		ObservationDirectionDataPointsFilter(const Parameters& params = Parameters());
+		virtual DataPoints filter(const DataPoints& input);
+		virtual void inPlaceFilter(DataPoints& cloud);
+	};
+
+	struct VoxelGridDataPointsFilter : public DataPointsFilter
+	{
+    	// Type definitions
+		typedef PointMatcher<T> PM;
+		typedef typename PM::DataPoints DataPoints;
+		typedef typename PM::DataPointsFilter DataPointsFilter;
+
+		typedef PointMatcherSupport::Parametrizable Parametrizable;
+		typedef PointMatcherSupport::Parametrizable P;
+		typedef Parametrizable::Parameters Parameters;
+		typedef Parametrizable::ParameterDoc ParameterDoc;
+		typedef Parametrizable::ParametersDoc ParametersDoc;
+		typedef Parametrizable::InvalidParameter InvalidParameter;
+
+		typedef typename PointMatcher<T>::Matrix Matrix;
+		typedef typename PointMatcher<T>::Vector Vector;
+		typedef typename Eigen::Matrix<T,2,1> Vector2;
+		typedef typename Eigen::Matrix<T,3,1> Vector3;
+		typedef typename PointMatcher<T>::DataPoints::InvalidField InvalidField;
+
+    	// Destr
+		virtual ~VoxelGridDataPointsFilter() {};
+
+		inline static const std::string description()
+		{
+			return "Construct Voxel grid of the point cloud. Down-sample by taking centroid or center of grid cells./n";
+		}
+
+		inline static const ParametersDoc availableParameters()
+		{
+			return boost::assign::list_of<ParameterDoc>
+			( "vSizeX", "Dimension of each voxel cell in x direction", "1.0", "-inf", "inf", &P::Comp<T> )
+			( "vSizeY", "Dimension of each voxel cell in y direction", "1.0", "-inf", "inf", &P::Comp<T> )
+			( "vSizeZ", "Dimension of each voxel cell in z direction", "1.0", "-inf", "inf", &P::Comp<T> )
+			( "useCentroid", "If 1 (true), down-sample by using centroid of voxel cell.  If false (0), use center of voxel cell.", "1", "0", "1", P::Comp<bool> )
+			( "averageExistingDescriptors", "whether the filter keep the existing point descriptors and average them or should it drop them", "1", "0", "1", P::Comp<bool> )
+			;
+		}
+
+		const T vSizeX;
+		const T vSizeY;
+		const T vSizeZ;
+		const bool useCentroid;
+		const bool averageExistingDescriptors;
+
+		struct Voxel {
+			unsigned int    numPoints;
+			unsigned int    firstPoint;
+			Voxel() : numPoints(0), firstPoint(0) {}
+		};
+
+		//Constructor, uses parameter interface
+		VoxelGridDataPointsFilter(const Parameters& params = Parameters());
+
+		VoxelGridDataPointsFilter();
+
+		virtual DataPoints filter(const DataPoints& input);
+		virtual void inPlaceFilter(DataPoints& cloud);
+
+	};	
 
    public:
     ElipsoidsDataPointsFilter(const Parameters& params = Parameters());
@@ -841,583 +1042,6 @@
     virtual DataPoints filter(const DataPoints& input);
     virtual void inPlaceFilter(DataPoints& cloud);
   };
-=======
-	typedef PointMatcherSupport::Parametrizable Parametrizable;
-	typedef PointMatcherSupport::Parametrizable P;
-	typedef Parametrizable::Parameters Parameters;
-	typedef Parametrizable::ParameterDoc ParameterDoc;
-	typedef Parametrizable::ParametersDoc ParametersDoc;
-	typedef Parametrizable::InvalidParameter InvalidParameter;
-	
-	typedef typename PointMatcher<T>::Vector Vector;
-	typedef typename PointMatcher<T>::Matrix Matrix;	
-	typedef typename PointMatcher<T>::DataPoints DataPoints;
-	typedef typename PointMatcher<T>::DataPointsFilter DataPointsFilter;
-	typedef typename PointMatcher<T>::DataPoints::InvalidField InvalidField;
-	
-	//! Identity, does nothing
-	struct IdentityDataPointsFilter: public DataPointsFilter
-	{
-		inline static const std::string description()
-		{
-			return "Does nothing.";
-		}
-		
-		//inline static const ParametersDoc availableParameters()
-		//{
-		//	return ParametersDoc({
-		//		( "param1", "Description of the parameter", "defaultValue", "minValue", "maxValue", type of the parameter )
-		//		) "param2", "Description of the parameter", "defaultValue", "minValue", "maxValue", type of the parameter )
-		//	;
-		//}
-		//! Constructor, uses parameter interface
-		//IdentityDataPointsFilter(const Parameters& params = Parameters());
-		
-		virtual DataPoints filter(const DataPoints& input);
-		virtual void inPlaceFilter(DataPoints& cloud);
-	};
-	
-	
-	//! Remove points having NaN as coordinate
-	struct RemoveNaNDataPointsFilter: public DataPointsFilter
-	{
-		inline static const std::string description()
-		{
-			return "Remove points having NaN as coordinate.";
-		}
-		
-		virtual DataPoints filter(const DataPoints& input);
-		virtual void inPlaceFilter(DataPoints& cloud);
-	};
-	
-	//! Subsampling. Filter points beyond a maximum distance measured on a specific axis
-	struct MaxDistDataPointsFilter: public DataPointsFilter
-	{
-		inline static const std::string description()
-		{
-			return "Subsampling. Filter points beyond a maximum distance measured on a specific axis. If dim is set to -1, points are filtered based on a maximum radius.";
-		}
-		inline static const ParametersDoc availableParameters()
-		{
-			return boost::assign::list_of<ParameterDoc>
-				( "dim", "dimension on which the filter will be applied. x=0, y=1, z=2, radius=-1", "-1", "-1", "2", &P::Comp<int> )
-				( "maxDist", "maximum distance authorized. If dim is set to -1 (radius), the absolute value of minDist will be used. All points beyond that will be filtered.", "1", "-inf", "inf", &P::Comp<T> )
-			;
-		}
-
-		const int dim;
-		const T maxDist;
-		
-		//! Constructor, uses parameter interface
-		MaxDistDataPointsFilter(const Parameters& params = Parameters());
-		virtual DataPoints filter(const DataPoints& input);
-		virtual void inPlaceFilter(DataPoints& cloud);
-	};
-
-	//! Subsampling. Filter points before a minimum distance measured on a specific axis
-	struct MinDistDataPointsFilter: public DataPointsFilter
-	{
-		inline static const std::string description()
-		{
-			return "Subsampling. Filter points before a minimum distance measured on a specific axis. If dim is set to -1, points are filtered based on a minimum radius.";
-		}
-		inline static const ParametersDoc availableParameters()
-		{
-			return boost::assign::list_of<ParameterDoc>
-				( "dim", "dimension on which the filter will be applied. x=0, y=1, z=2, radius=-1", "-1", "-1", "2", &P::Comp<int> )
-				( "minDist", "minimum value authorized. If dim is set to -1 (radius), the absolute value of minDist will be used. All points before that will be filtered.", "1", "-inf", "inf", &P::Comp<T> )
-			;
-		}
-		
-		const int dim;
-		const T minDist;
-
-		//! Constructor, uses parameter interface
-		MinDistDataPointsFilter(const Parameters& params = Parameters());
-		virtual DataPoints filter(const DataPoints& input);
-		virtual void inPlaceFilter(DataPoints& cloud);
-	};
-	
-	//! Subsampling. Remove point laying in a bounding box
-	struct BoundingBoxDataPointsFilter: public DataPointsFilter
-	{
-		inline static const std::string description()
-		{
-			return "Subsampling. Remove points laying in a bounding box which is axis aligned.";
-		}
-		inline static const ParametersDoc availableParameters()
-		{
-			return boost::assign::list_of<ParameterDoc>
-				( "xMin", "minimum value on x-axis defining one side of the bounding box", "-1", "-inf", "inf", &P::Comp<T> )
-				( "xMax", "maximum value on x-axis defining one side of the bounding box", "1", "-inf", "inf", &P::Comp<T> )
-				( "yMin", "minimum value on y-axis defining one side of the bounding box", "-1", "-inf", "inf", &P::Comp<T> )
-				( "yMax", "maximum value on y-axis defining one side of the bounding box", "1", "-inf", "inf", &P::Comp<T> )
-				( "zMin", "minimum value on z-axis defining one side of the bounding box", "-1", "-inf", "inf", &P::Comp<T> )
-				( "zMax", "maximum value on z-axis defining one side of the bounding box", "1", "-inf", "inf", &P::Comp<T> )
-				( "removeInside", "If set to true (1), remove points inside the bounding box; else (0), remove points outside the bounding box", "1", "0", "1", P::Comp<bool> )
-			;
-		}
-
-		const T xMin;
-		const T xMax;
-		const T yMin;
-		const T yMax;
-		const T zMin;
-		const T zMax;
-		const bool removeInside;
-		
-		//! Constructor, uses parameter interface
-		BoundingBoxDataPointsFilter(const Parameters& params = Parameters());
-		virtual DataPoints filter(const DataPoints& input);
-		virtual void inPlaceFilter(DataPoints& cloud);
-	};
-
-	//! Subsampling. Filter points beyond a maximum quantile measured on a specific axis
-	struct MaxQuantileOnAxisDataPointsFilter: public DataPointsFilter
-	{
-		inline static const std::string description()
-		{
-			return "Subsampling. Filter points beyond a maximum quantile measured on a specific axis.";
-		}
-		inline static const ParametersDoc availableParameters()
-		{
-			return boost::assign::list_of<ParameterDoc>
-				( "dim", "dimension on which the filter will be applied. x=0, y=1, z=2", "0", "0", "2", &P::Comp<unsigned> )
-				( "ratio", "maximum quantile authorized. All points beyond that will be filtered.", "0.5", "0.0000001", "1.0", &P::Comp<T> )
-			;
-		}
-		
-		const unsigned dim;
-		const T ratio;
-		
-		//! Constructor, uses parameter interface
-		MaxQuantileOnAxisDataPointsFilter(const Parameters& params = Parameters());
-		virtual DataPoints filter(const DataPoints& input);
-		virtual void inPlaceFilter(DataPoints& cloud);
-	};
-
-	//! Subsampling. Reduce the points number by randomly removing points with a dentsity higher than a treshold.
-	struct MaxDensityDataPointsFilter: public DataPointsFilter
-	{
-		inline static const std::string description()
-		{
-			return "Subsampling. Reduce the points number by randomly removing points with a density highler than a treshold.";
-		}
-		inline static const ParametersDoc availableParameters()
-		{
-			return boost::assign::list_of<ParameterDoc>
-				( "maxDensity", "Maximum density of points to target. Unit: number of points per m^3.", "10", "0.0000001", "inf", &P::Comp<T> )
-			;
-		}
-		
-		const T maxDensity;
-		
-		//! Constructor, uses parameter interface
-		MaxDensityDataPointsFilter(const Parameters& params = Parameters());
-		virtual DataPoints filter(const DataPoints& input);
-		virtual void inPlaceFilter(DataPoints& cloud);
-	};
-
-	//! Surface normals estimation. Find the normal for every point using eigen-decomposition of neighbour points
-	struct SurfaceNormalDataPointsFilter: public DataPointsFilter
-	{
-		inline static const std::string description()
-		{
-			return "Normals. This filter extracts the normal to each point by taking the eigenvector corresponding to the smallest eigenvalue of its nearest neighbors.";
-		}
-		inline static const ParametersDoc availableParameters()
-		{
-			return boost::assign::list_of<ParameterDoc>
-				( "knn", "number of nearest neighbors to consider, including the point itself", "5", "3", "2147483647", &P::Comp<unsigned> )
-				( "epsilon", "approximation to use for the nearest-neighbor search", "0", "0", "inf", &P::Comp<T> )
-				( "keepNormals", "whether the normals should be added as descriptors to the resulting cloud", "1" )
-				( "keepDensities", "whether the point densities should be added as descriptors to the resulting cloud", "0" )
-				( "keepEigenValues", "whether the eigen values should be added as descriptors to the resulting cloud", "0" )
-				( "keepEigenVectors", "whether the eigen vectors should be added as descriptors to the resulting cloud", "0" )
-				( "keepMatchedIds" , "whethen the identifiers of matches points should be added as descriptors to the resulting cloud", "0" )
-			;
-		}
-		
-		const unsigned knn;
-		const double epsilon;
-		const bool keepNormals;
-		const bool keepDensities;
-		const bool keepEigenValues;
-		const bool keepEigenVectors;
-		const bool keepMatchedIds;
-
-		SurfaceNormalDataPointsFilter(const Parameters& params = Parameters());
-		virtual ~SurfaceNormalDataPointsFilter() {};
-		virtual DataPoints filter(const DataPoints& input);
-		virtual void inPlaceFilter(DataPoints& cloud);
-
-		static Vector computeNormal(const Vector eigenVa, const Matrix eigenVe);
-		static T computeDensity(const Matrix NN);
-		static Vector serializeEigVec(const Matrix eigenVe);
-	};
-
-	//! Sampling surface normals. First decimate the space until there is at most knn points, then find the center of mass and use the points to estimate nromal using eigen-decomposition
-	struct SamplingSurfaceNormalDataPointsFilter: public DataPointsFilter
-	{
-		inline static const std::string description()
-		{
-			return "Subsampling, Normals. This filter decomposes the point-cloud space in boxes, by recursively splitting the cloud through axis-aligned hyperplanes such as to maximize the evenness of the aspect ratio of the box. When the number of points in a box reaches a value knn or lower, the filter computes the center of mass of these points and its normal by taking the eigenvector corresponding to the smallest eigenvalue of all points in the box.";
-		}
-		inline static const ParametersDoc availableParameters()
-		{
-			return boost::assign::list_of<ParameterDoc>
-				( "ratio", "ratio of points to keep with random subsampling. Matrix (normal, density, etc.) will be associated to all points in the same bin.", "0.5", "0.0000001", "1.0", &P::Comp<T> )
-				( "knn", "determined how many points are used to compute the normals. Direct link with the rapidity of the computation (large = fast). Technically, limit over which a box is splitted in two", "7", "3", "2147483647", &P::Comp<unsigned> )
-				( "samplingMethod", "if set to 0, random subsampling using the parameter ratio. If set to 1, bin subsampling with the resulting number of points being 1/knn.", "0", "0", "1", &P::Comp<unsigned> )
-				( "maxBoxDim", "maximum length of a box above which the box is discarded", "inf" )
-				( "averageExistingDescriptors", "whether the filter keep the existing point descriptors and average them or should it drop them", "1" )
-				( "keepNormals", "whether the normals should be added as descriptors to the resulting cloud", "1" )
-				( "keepDensities", "whether the point densities should be added as descriptors to the resulting cloud", "0" )
-				( "keepEigenValues", "whether the eigen values should be added as descriptors to the resulting cloud", "0" )
-				( "keepEigenVectors", "whether the eigen vectors should be added as descriptors to the resulting cloud", "0" )
-			;
-		}
-		
-		const T ratio;
-		const unsigned knn;
-		const unsigned samplingMethod; 
-		const T maxBoxDim;
-		const bool averageExistingDescriptors;
-		const bool keepNormals;
-		const bool keepDensities;
-		const bool keepEigenValues;
-		const bool keepEigenVectors;
-		
-		
-	public:
-		SamplingSurfaceNormalDataPointsFilter(const Parameters& params = Parameters());
-		virtual ~SamplingSurfaceNormalDataPointsFilter() {}
-		virtual DataPoints filter(const DataPoints& input);
-		virtual void inPlaceFilter(DataPoints& cloud);
-
-	protected:
-		struct BuildData
-		{
-			typedef std::vector<int> Indices;
-			typedef typename DataPoints::View View;
-			
-			Indices indices;
-			Indices indicesToKeep;
-			Matrix& features;
-			Matrix& descriptors;
-			boost::optional<View> normals;
-			boost::optional<View> densities;
-			boost::optional<View> eigenValues;
-			boost::optional<View> eigenVectors;
-			int outputInsertionPoint;
-			int unfitPointsCount;
-
-			BuildData(Matrix& features, Matrix& descriptors):
-				features(features),
-				descriptors(descriptors),
-				unfitPointsCount(0)
-			{
-				const int pointsCount(features.cols());
-				indices.reserve(pointsCount);
-				for (int i = 0; i < pointsCount; ++i)
-					indices.push_back(i);
-			}
-		};
-		
-		struct CompareDim
-		{
-			const int dim;
-			const BuildData& buildData;
-			CompareDim(const int dim, const BuildData& buildData):dim(dim),buildData(buildData){}
-			bool operator() (const int& p0, const int& p1)
-			{
-				return buildData.features(dim, p0) <
-						buildData.features(dim, p1);
-			}
-		};
-		
-	protected:
-		void buildNew(BuildData& data, const int first, const int last, const Vector minValues, const Vector maxValues) const;
-		void fuseRange(BuildData& data, const int first, const int last) const;
-	};
-
-	//! Reorientation of normals
-	struct OrientNormalsDataPointsFilter: public DataPointsFilter
-	{
-		inline static const std::string description()
-		{
-			return "Normals. Reorient normals so that they all point in the same direction, with respect to the observation points.";
-		}
-		
-		inline static const ParametersDoc availableParameters()
-		{
-			return boost::assign::list_of<ParameterDoc>
-				( "towardCenter", "If set to true(1), all the normals will point inside the surface (i.e. toward the observation points).", "1", "0", "1", &P::Comp<bool> )
-			;
-		}
-
-		OrientNormalsDataPointsFilter(const Parameters& params = Parameters());
-		virtual ~OrientNormalsDataPointsFilter() {};
-		virtual DataPoints filter(const DataPoints& input);
-		virtual void inPlaceFilter(DataPoints& cloud);
-
-		const bool towardCenter;
-	};
-
-	//! Random sampling
-	struct RandomSamplingDataPointsFilter: public DataPointsFilter
-	{
-		inline static const std::string description()
-		{
-			return "Subsampling. This filter reduces the size of the point cloud by randomly dropping points. Based on \\cite{Masuda1996Random}";
-		}
-		inline static const ParametersDoc availableParameters()
-		{
-			return boost::assign::list_of<ParameterDoc>
-				( "prob", "probability to keep a point, one over decimation factor ", "0.75", "0", "1", &P::Comp<T> )
-			;
-		}
-		
-		const double prob;
-		
-		RandomSamplingDataPointsFilter(const Parameters& params = Parameters());
-		virtual ~RandomSamplingDataPointsFilter() {};
-		virtual DataPoints filter(const DataPoints& input);
-		virtual void inPlaceFilter(DataPoints& cloud);
-
-	protected:
-		RandomSamplingDataPointsFilter(const std::string& className, const ParametersDoc paramsDoc, const Parameters& params);
-
-	};
-	
-	//! Maximum number of points
-	struct MaxPointCountDataPointsFilter: public DataPointsFilter
-	{
-		inline static const std::string description()
-		{
-			return "Conditional subsampling. This filter reduces the size of the point cloud by randomly dropping points if their number is above maxCount. Based on \\cite{Masuda1996Random}";
-		}
-		inline static const ParametersDoc availableParameters()
-		{
-			return boost::assign::list_of<ParameterDoc>
-				( "seed", "srand seed", "1", "0", "2147483647", &P::Comp<unsigned> )
-				( "maxCount", "maximum number of points", "1000", "0", "2147483647", &P::Comp<unsigned> )
-			;
-		}
-		
-		const unsigned maxCount;
-		unsigned seed;
-		
-		MaxPointCountDataPointsFilter(const Parameters& params = Parameters());
-		virtual ~MaxPointCountDataPointsFilter() {};
-		virtual DataPoints filter(const DataPoints& input);
-		virtual void inPlaceFilter(DataPoints& cloud);
-	};
-
-	//! Systematic sampling, with variation over time
-	struct FixStepSamplingDataPointsFilter: public DataPointsFilter
-	{
-		inline static const std::string description()
-		{
-			return "Subsampling. This filter reduces the size of the point cloud by only keeping one point over step ones; with step varying in time from startStep to endStep, each iteration getting multiplied by stepMult. If use as prefilter (i.e. before the iterations), only startStep is used.";
-		}
-		inline static const ParametersDoc availableParameters()
-		{
-			return boost::assign::list_of<ParameterDoc>
-				( "startStep", "initial number of point to skip (initial decimation factor)", "10", "1", "2147483647", &P::Comp<unsigned> )
-				( "endStep", "maximal or minimal number of points to skip (final decimation factor)", "10", "1", "2147483647", &P::Comp<unsigned> )
-				( "stepMult", "multiplication factor to compute the new decimation factor for each iteration", "1", "0.0000001", "inf", &P::Comp<double> )
-			;
-		}
-		
-		// number of steps to skip
-		const unsigned startStep;
-		const unsigned endStep;
-		const double stepMult;
-
-	protected:
-		double step;
-		
-	public:
-		FixStepSamplingDataPointsFilter(const Parameters& params = Parameters());
-		virtual ~FixStepSamplingDataPointsFilter() {};
-		virtual void init();
-		virtual DataPoints filter(const DataPoints& input);
-		virtual void inPlaceFilter(DataPoints& cloud);
-	};
-
-	//! Shadow filter, remove ghost points appearing on edges
-	struct ShadowDataPointsFilter: public DataPointsFilter
-	{
-		inline static const std::string description()
-		{
-			return "Remove ghost points appearing on edge discontinuties. Assume that the origine of the point cloud is close to where the laser center was. Requires surface normal for every points";
-		}
-		
-		inline static const ParametersDoc availableParameters()
-		{
-			return boost::assign::list_of<ParameterDoc>
-				( "eps", "Small angle (in rad) around which a normal shoudn't be observable", "0.1", "0.0", "3.1416", &P::Comp<T> )
-			;
-		}
-
-		const T eps;
-
-		//! Constructor, uses parameter interface
-		ShadowDataPointsFilter(const Parameters& params = Parameters());
-		
-		virtual DataPoints filter(const DataPoints& input);
-		virtual void inPlaceFilter(DataPoints& cloud);
-	};
-
-	//! Sick LMS-xxx noise model
-	struct SimpleSensorNoiseDataPointsFilter: public DataPointsFilter
-	{
-		inline static const std::string description()
-		{
-			return "Add a 1D descriptor named <sensorNoise> that would represent the noise radius expressed in meter based on SICK LMS specifications \\cite{Pomerleau2012Noise}.";
-		}
-		
-		inline static const ParametersDoc availableParameters()
-		{
-			return boost::assign::list_of<ParameterDoc>
-				( "sensorType", "Type of the sensor used. Choices: 0=Sick LMS-1xx, 1=Hokuyo URG-04LX, 2=Hokuyo UTM-30LX, 3=Kinect/Xtion", "0", "0", "2147483647", &P::Comp<unsigned> )
-				( "gain", "If the point cloud is coming from an untrusty source, you can use the gain to augment the uncertainty", "1", "1", "inf", &P::Comp<T> )
-			;
-		}
-	
-		const unsigned sensorType;
-		const T gain;
-		
-		//! Constructor, uses parameter interface
-		SimpleSensorNoiseDataPointsFilter(const Parameters& params = Parameters());
-		
-		virtual DataPoints filter(const DataPoints& input);
-		virtual void inPlaceFilter(DataPoints& cloud);
-
-	private:
-		/// @param minRadius in meter, noise level of depth measurements
-		/// @param beamAngle in rad, half of the total laser beam
-		/// @param beamConst in meter, minimum size of the laser beam
-		/// @param features points from the sensor
-		Matrix computeLaserNoise(const T minRadius, const T beamAngle, const T beamConst, const Matrix features);
-
-	};
-	
-	//! Extract observation direction
-	struct ObservationDirectionDataPointsFilter: public DataPointsFilter
-	{
-		inline static const std::string description()
-		{
-			return "Observation direction. This filter extracts observation directions (vector from point to sensor), considering a sensor at position (x,y,z).";
-		}
-		
-		inline static const ParametersDoc availableParameters()
-		{
-			return boost::assign::list_of<ParameterDoc>
-				( "x", "x-coordinate of sensor", "0" )
-				( "y", "y-coordinate of sensor", "0" )
-				( "z", "z-coordinate of sensor", "0" )
-			;
-		}
-	
-		const T centerX;
-		const T centerY;
-		const T centerZ;
-	
-		//! Constructor, uses parameter interface
-		ObservationDirectionDataPointsFilter(const Parameters& params = Parameters());
-		virtual DataPoints filter(const DataPoints& input);
-		virtual void inPlaceFilter(DataPoints& cloud);
-	};
-
-	struct VoxelGridDataPointsFilter : public DataPointsFilter
-	{
-    	// Type definitions
-		typedef PointMatcher<T> PM;
-		typedef typename PM::DataPoints DataPoints;
-		typedef typename PM::DataPointsFilter DataPointsFilter;
-
-		typedef PointMatcherSupport::Parametrizable Parametrizable;
-		typedef PointMatcherSupport::Parametrizable P;
-		typedef Parametrizable::Parameters Parameters;
-		typedef Parametrizable::ParameterDoc ParameterDoc;
-		typedef Parametrizable::ParametersDoc ParametersDoc;
-		typedef Parametrizable::InvalidParameter InvalidParameter;
-
-		typedef typename PointMatcher<T>::Matrix Matrix;
-		typedef typename PointMatcher<T>::Vector Vector;
-		typedef typename Eigen::Matrix<T,2,1> Vector2;
-		typedef typename Eigen::Matrix<T,3,1> Vector3;
-		typedef typename PointMatcher<T>::DataPoints::InvalidField InvalidField;
-
-    	// Destr
-		virtual ~VoxelGridDataPointsFilter() {};
-
-		inline static const std::string description()
-		{
-			return "Construct Voxel grid of the point cloud. Down-sample by taking centroid or center of grid cells./n";
-		}
-
-		inline static const ParametersDoc availableParameters()
-		{
-			return boost::assign::list_of<ParameterDoc>
-			( "vSizeX", "Dimension of each voxel cell in x direction", "1.0", "-inf", "inf", &P::Comp<T> )
-			( "vSizeY", "Dimension of each voxel cell in y direction", "1.0", "-inf", "inf", &P::Comp<T> )
-			( "vSizeZ", "Dimension of each voxel cell in z direction", "1.0", "-inf", "inf", &P::Comp<T> )
-			( "useCentroid", "If 1 (true), down-sample by using centroid of voxel cell.  If false (0), use center of voxel cell.", "1", "0", "1", P::Comp<bool> )
-			( "averageExistingDescriptors", "whether the filter keep the existing point descriptors and average them or should it drop them", "1", "0", "1", P::Comp<bool> )
-			;
-		}
-
-		const T vSizeX;
-		const T vSizeY;
-		const T vSizeZ;
-		const bool useCentroid;
-		const bool averageExistingDescriptors;
-
-		struct Voxel {
-			unsigned int    numPoints;
-			unsigned int    firstPoint;
-			Voxel() : numPoints(0), firstPoint(0) {}
-		};
-
-		//Constructor, uses parameter interface
-		VoxelGridDataPointsFilter(const Parameters& params = Parameters());
-
-		VoxelGridDataPointsFilter();
-
-		virtual DataPoints filter(const DataPoints& input);
-		virtual void inPlaceFilter(DataPoints& cloud);
-
-	};	
-
-	//! Subsampling. Cut points with value of a given descriptor above or below a given threshold.
-	struct CutAtDescriptorThresholdDataPointsFilter: public DataPointsFilter
-	{
-		inline static const std::string description()
-		{
-			return "Subsampling. Cut points with value of a given descriptor above or below a given threshold.";
-		}
-		inline static const ParametersDoc availableParameters()
-		{
-			return boost::assign::list_of<ParameterDoc>
-				( "descName", "Descriptor name used to cut points", "none")
-				( "useLargerThan", "If set to 1 (true), points with values above the 'threshold' will be cut.  If set to 0 (false), points with values below the 'threshold' will be cut.", "1", "0", "1", P::Comp<bool>)
-				( "threshold", "Value at which to cut.", "0", "-inf", "inf", &P::Comp<T>)
-			;
-		}
-		
-		const std::string descName; 
-		const bool useLargerThan;
-		const T threshold;
-		
-		//! Constructor, uses parameter interface
-		CutAtDescriptorThresholdDataPointsFilter(const Parameters& params = Parameters());
-		virtual DataPoints filter(const DataPoints& input);
-		virtual void inPlaceFilter(DataPoints& cloud);
-	};
->>>>>>> 2bc1360a
 
 }; // DataPointsFiltersImpl
 
