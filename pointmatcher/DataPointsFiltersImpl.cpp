--- conflicted
+++ resolved
@@ -11,12 +11,12 @@
 
 Redistribution and use in source and binary forms, with or without
 modification, are permitted provided that the following conditions are met:
- * Redistributions of source code must retain the above copyright
+    * Redistributions of source code must retain the above copyright
       notice, this list of conditions and the following disclaimer.
- * Redistributions in binary form must reproduce the above copyright
+    * Redistributions in binary form must reproduce the above copyright
       notice, this list of conditions and the following disclaimer in the
       documentation and/or other materials provided with the distribution.
- * Neither the name of the <organization> nor the
+    * Neither the name of the <organization> nor the
       names of its contributors may be used to endorse or promote products
       derived from this software without specific prior written permission.
 
@@ -31,7 +31,7 @@
 (INCLUDING NEGLIGENCE OR OTHERWISE) ARISING IN ANY WAY OUT OF THE USE OF THIS
 SOFTWARE, EVEN IF ADVISED OF THE POSSIBILITY OF SUCH DAMAGE.
 
- */
+*/
 
 #include "DataPointsFiltersImpl.h"
 #include "PointMatcherPrivate.h"
@@ -50,17 +50,17 @@
 // IdentityDataPointsFilter
 template<typename T>
 typename PointMatcher<T>::DataPoints DataPointsFiltersImpl<T>::IdentityDataPointsFilter::filter(
-    const DataPoints& input)
-{
-  DataPoints output(input);
-  inPlaceFilter(output);
-  return output;
+	const DataPoints& input)
+{
+	DataPoints output(input);
+	inPlaceFilter(output);
+	return output;
 }
 
 // In-place filter
 template<typename T>
 void DataPointsFiltersImpl<T>::IdentityDataPointsFilter::inPlaceFilter(
-    DataPoints& cloud)
+	DataPoints& cloud)
 {
 }
 
@@ -71,33 +71,33 @@
 // RemoveNaNDataPointsFilter
 template<typename T>
 typename PointMatcher<T>::DataPoints DataPointsFiltersImpl<T>::RemoveNaNDataPointsFilter::filter(
-    const DataPoints& input)
-{
-  DataPoints output(input);
-  inPlaceFilter(output);
-  return output;
+	const DataPoints& input)
+{
+	DataPoints output(input);
+	inPlaceFilter(output);
+	return output;
 }
 
 // In-place filter
 template<typename T>
 void DataPointsFiltersImpl<T>::RemoveNaNDataPointsFilter::inPlaceFilter(
-    DataPoints& cloud)
-{
-  const int nbPointsIn = cloud.features.cols();
-
-  int j = 0;
-  for (int i = 0; i < nbPointsIn; ++i)
-  {
-    const BOOST_AUTO(colArray, cloud.features.col(i).array());
-    const BOOST_AUTO(hasNaN, !(colArray == colArray).all());
-    if (!hasNaN)
-    {
-      cloud.setColFrom(j, cloud, i);
-      j++;
-    }
-  }
-
-  cloud.conservativeResize(j);
+	DataPoints& cloud)
+{
+	const int nbPointsIn = cloud.features.cols();
+
+	int j = 0;
+	for (int i = 0; i < nbPointsIn; ++i)
+	{
+		const BOOST_AUTO(colArray, cloud.features.col(i).array());
+		const BOOST_AUTO(hasNaN, !(colArray == colArray).all());
+		if (!hasNaN)
+		{
+			cloud.setColFrom(j, cloud, i);
+			j++;
+		}
+	}
+
+	cloud.conservativeResize(j);
 }
 
 template struct DataPointsFiltersImpl<float>::RemoveNaNDataPointsFilter;
@@ -108,62 +108,62 @@
 // Constructor
 template<typename T>
 DataPointsFiltersImpl<T>::MaxDistDataPointsFilter::MaxDistDataPointsFilter(const Parameters& params):
-DataPointsFilter("MaxDistDataPointsFilter", MaxDistDataPointsFilter::availableParameters(), params),
-dim(Parametrizable::get<unsigned>("dim")),
-maxDist(Parametrizable::get<T>("maxDist"))
+	DataPointsFilter("MaxDistDataPointsFilter", MaxDistDataPointsFilter::availableParameters(), params),
+	dim(Parametrizable::get<unsigned>("dim")),
+	maxDist(Parametrizable::get<T>("maxDist"))
 {
 }
 
 // Compute
 template<typename T>
 typename PointMatcher<T>::DataPoints DataPointsFiltersImpl<T>::MaxDistDataPointsFilter::filter(
-    const DataPoints& input)
-{
-  DataPoints output(input);
-  inPlaceFilter(output);
-  return output;
+	const DataPoints& input)
+{
+	DataPoints output(input);
+	inPlaceFilter(output);
+	return output;
 }
 
 // In-place filter
 template<typename T>
 void DataPointsFiltersImpl<T>::MaxDistDataPointsFilter::inPlaceFilter(
-    DataPoints& cloud)
-{
-  if (dim >= cloud.features.rows() - 1)
-  {
-    throw InvalidParameter(
-        (boost::format("MaxDistDataPointsFilter: Error, filtering on dimension number %1%, larger than authorized axis id %2%") % dim % (cloud.features.rows() - 2)).str());
-  }
-
-  const int nbPointsIn = cloud.features.cols();
-  const int nbRows = cloud.features.rows();
-
-  int j = 0;
-  if(dim == -1) // Euclidean distance
-  {
-    for (int i = 0; i < nbPointsIn; i++)
-    {
-      const T absMaxDist = anyabs(maxDist);
-      if (cloud.features.col(i).head(nbRows-1).norm() < absMaxDist)
-      {
-        cloud.setColFrom(j, cloud, i);
-        j++;
-      }
-    }
-  }
-  else // Single-axis distance
-  {
-    for (int i = 0; i < nbPointsIn; i++)
-    {
-      if ((cloud.features(dim, i)) < maxDist)
-      {
-        cloud.setColFrom(j, cloud, i);
-        j++;
-      }
-    }
-  }
-
-  cloud.conservativeResize(j);
+	DataPoints& cloud)
+{
+	if (dim >= cloud.features.rows() - 1)
+	{
+		throw InvalidParameter(
+			(boost::format("MaxDistDataPointsFilter: Error, filtering on dimension number %1%, larger than authorized axis id %2%") % dim % (cloud.features.rows() - 2)).str());
+	}
+
+	const int nbPointsIn = cloud.features.cols();
+	const int nbRows = cloud.features.rows();
+
+	int j = 0;
+	if(dim == -1) // Euclidean distance
+	{
+		for (int i = 0; i < nbPointsIn; i++)
+		{
+			const T absMaxDist = anyabs(maxDist);
+			if (cloud.features.col(i).head(nbRows-1).norm() < absMaxDist)
+			{
+				cloud.setColFrom(j, cloud, i);
+				j++;
+			}
+		}
+	}
+	else // Single-axis distance
+	{
+		for (int i = 0; i < nbPointsIn; i++)
+		{
+			if ((cloud.features(dim, i)) < maxDist)
+			{
+				cloud.setColFrom(j, cloud, i);
+				j++;
+			}
+		}
+	}
+
+	cloud.conservativeResize(j);
 }
 
 template struct DataPointsFiltersImpl<float>::MaxDistDataPointsFilter;
@@ -174,59 +174,59 @@
 // Constructor
 template<typename T>
 DataPointsFiltersImpl<T>::MinDistDataPointsFilter::MinDistDataPointsFilter(const Parameters& params):
-DataPointsFilter("MinDistDataPointsFilter", MinDistDataPointsFilter::availableParameters(), params),
-dim(Parametrizable::get<unsigned>("dim")),
-minDist(Parametrizable::get<T>("minDist"))
+	DataPointsFilter("MinDistDataPointsFilter", MinDistDataPointsFilter::availableParameters(), params),
+	dim(Parametrizable::get<unsigned>("dim")),
+	minDist(Parametrizable::get<T>("minDist"))
 {
 }
 
 // Compute
 template<typename T>
 typename PointMatcher<T>::DataPoints DataPointsFiltersImpl<T>::MinDistDataPointsFilter::filter(
-    const DataPoints& input)
-{
-  DataPoints output(input);
-  inPlaceFilter(output);
-  return output;
+	const DataPoints& input)
+{
+	DataPoints output(input);
+	inPlaceFilter(output);
+	return output;
 }
 
 // In-place filter
 template<typename T>
 void DataPointsFiltersImpl<T>::MinDistDataPointsFilter::inPlaceFilter(
-    DataPoints& cloud)
-{
-  if (dim >= cloud.features.rows() - 1)
-    throw InvalidParameter((boost::format("MinDistDataPointsFilter: Error, filtering on dimension number %1%, larger than feature dimensionality %2%") % dim % (cloud.features.rows() - 2)).str());
-
-  const int nbPointsIn = cloud.features.cols();
-  const int nbRows = cloud.features.rows();
-
-  int j = 0;
-  if(dim == -1) // Euclidean distance
-  {
-    const T absMinDist = anyabs(minDist);
-    for (int i = 0; i < nbPointsIn; i++)
-    {
-      if (cloud.features.col(i).head(nbRows-1).norm() > absMinDist)
-      {
-        cloud.setColFrom(j, cloud, i);
-        j++;
-      }
-    }
-  }
-  else // Single axis distance
-  {
-    for (int i = 0; i < nbPointsIn; i++)
-    {
-      if ((cloud.features(dim, i)) > minDist)
-      {
-        cloud.setColFrom(j, cloud, i);
-        j++;
-      }
-    }
-  }
-
-  cloud.conservativeResize(j);
+	DataPoints& cloud)
+{
+	if (dim >= cloud.features.rows() - 1)
+		throw InvalidParameter((boost::format("MinDistDataPointsFilter: Error, filtering on dimension number %1%, larger than feature dimensionality %2%") % dim % (cloud.features.rows() - 2)).str());
+
+	const int nbPointsIn = cloud.features.cols();
+	const int nbRows = cloud.features.rows();
+
+	int j = 0;
+	if(dim == -1) // Euclidean distance
+	{
+		const T absMinDist = anyabs(minDist);
+		for (int i = 0; i < nbPointsIn; i++)
+		{
+			if (cloud.features.col(i).head(nbRows-1).norm() > absMinDist)
+			{
+				cloud.setColFrom(j, cloud, i);
+				j++;
+			}
+		}
+	}
+	else // Single axis distance
+	{
+		for (int i = 0; i < nbPointsIn; i++)
+		{
+			if ((cloud.features(dim, i)) > minDist)
+			{
+				cloud.setColFrom(j, cloud, i);
+				j++;
+			}
+		}
+	}
+
+	cloud.conservativeResize(j);
 
 }
 
@@ -238,60 +238,60 @@
 // Constructor
 template<typename T>
 DataPointsFiltersImpl<T>::BoundingBoxDataPointsFilter::BoundingBoxDataPointsFilter(const Parameters& params):
-DataPointsFilter("BoundingBoxDataPointsFilter", BoundingBoxDataPointsFilter::availableParameters(), params),
-xMin(Parametrizable::get<T>("xMin")),
-xMax(Parametrizable::get<T>("xMax")),
-yMin(Parametrizable::get<T>("yMin")),
-yMax(Parametrizable::get<T>("yMax")),
-zMin(Parametrizable::get<T>("zMin")),
-zMax(Parametrizable::get<T>("zMax")),
-removeInside(Parametrizable::get<bool>("removeInside"))
+	DataPointsFilter("BoundingBoxDataPointsFilter", BoundingBoxDataPointsFilter::availableParameters(), params),
+	xMin(Parametrizable::get<T>("xMin")),
+	xMax(Parametrizable::get<T>("xMax")),
+	yMin(Parametrizable::get<T>("yMin")),
+	yMax(Parametrizable::get<T>("yMax")),
+	zMin(Parametrizable::get<T>("zMin")),
+	zMax(Parametrizable::get<T>("zMax")),
+	removeInside(Parametrizable::get<bool>("removeInside"))
 {
 }
 
 // Compute
 template<typename T>
 typename PointMatcher<T>::DataPoints DataPointsFiltersImpl<T>::BoundingBoxDataPointsFilter::filter(
-    const DataPoints& input)
-{
-  DataPoints output(input);
-  inPlaceFilter(output);
-  return output;
+	const DataPoints& input)
+{
+	DataPoints output(input);
+	inPlaceFilter(output);
+	return output;
 }
 
 // In-place filter
 template<typename T>
 void DataPointsFiltersImpl<T>::BoundingBoxDataPointsFilter::inPlaceFilter(
-    DataPoints& cloud)
-{
-  const int nbPointsIn = cloud.features.cols();
-  const int nbRows = cloud.features.rows();
-
-  int j = 0;
-  for (int i = 0; i < nbPointsIn; i++)
-  {
-    bool keepPt = false;
-    const Vector point = cloud.features.col(i);
-
-    // FIXME: improve performance by using Eigen array operations
-    const bool x_in = (point(0) > xMin && point(0) < xMax);
-    const bool y_in = (point(1) > yMin && point(1) < yMax);
-    const bool z_in = (point(2) > zMin && point(2) < zMax) || nbRows == 3;
-    const bool in_box = x_in && y_in && z_in;
-
-    if(removeInside)
-      keepPt = !in_box;
-    else
-      keepPt = in_box;
-
-    if(keepPt)
-    {
-      cloud.setColFrom(j, cloud, i);
-      j++;
-    }
-  }
-
-  cloud.conservativeResize(j);
+	DataPoints& cloud)
+{
+	const int nbPointsIn = cloud.features.cols();
+	const int nbRows = cloud.features.rows();
+
+	int j = 0;
+	for (int i = 0; i < nbPointsIn; i++)
+	{
+		bool keepPt = false;
+		const Vector point = cloud.features.col(i);
+
+		// FIXME: improve performance by using Eigen array operations
+		const bool x_in = (point(0) > xMin && point(0) < xMax);
+		const bool y_in = (point(1) > yMin && point(1) < yMax);
+		const bool z_in = (point(2) > zMin && point(2) < zMax) || nbRows == 3;
+		const bool in_box = x_in && y_in && z_in;
+
+		if(removeInside)
+			keepPt = !in_box;
+		else
+			keepPt = in_box;
+
+		if(keepPt)
+		{
+			cloud.setColFrom(j, cloud, i);
+			j++;
+		}
+	}
+
+	cloud.conservativeResize(j);
 }
 
 template struct DataPointsFiltersImpl<float>::BoundingBoxDataPointsFilter;
@@ -302,57 +302,57 @@
 // Constructor
 template<typename T>
 DataPointsFiltersImpl<T>::MaxQuantileOnAxisDataPointsFilter::MaxQuantileOnAxisDataPointsFilter(const Parameters& params):
-DataPointsFilter("MaxQuantileOnAxisDataPointsFilter", MaxQuantileOnAxisDataPointsFilter::availableParameters(), params),
-dim(Parametrizable::get<unsigned>("dim")),
-ratio(Parametrizable::get<T>("ratio"))
+	DataPointsFilter("MaxQuantileOnAxisDataPointsFilter", MaxQuantileOnAxisDataPointsFilter::availableParameters(), params),
+	dim(Parametrizable::get<unsigned>("dim")),
+	ratio(Parametrizable::get<T>("ratio"))
 {
 }
 
 // Compute
 template<typename T>
 typename PointMatcher<T>::DataPoints DataPointsFiltersImpl<T>::MaxQuantileOnAxisDataPointsFilter::filter(
-    const DataPoints& input)
-{
-  DataPoints output(input);
-  inPlaceFilter(output);
-  return output;
+	const DataPoints& input)
+{
+	DataPoints output(input);
+	inPlaceFilter(output);
+	return output;
 }
 
 // In-place filter
 template<typename T>
 void DataPointsFiltersImpl<T>::MaxQuantileOnAxisDataPointsFilter::inPlaceFilter(
-    DataPoints& cloud)
-{
-  if (int(dim) >= cloud.features.rows())
-    throw InvalidParameter((boost::format("MaxQuantileOnAxisDataPointsFilter: Error, filtering on dimension number %1%, larger than feature dimensionality %2%") % dim % cloud.features.rows()).str());
-
-  const int nbPointsIn = cloud.features.cols();
-  const int nbPointsOut = nbPointsIn * ratio;
-
-  // build array
-  vector<T> values;
-  values.reserve(cloud.features.cols());
-  for (int x = 0; x < cloud.features.cols(); ++x)
-    values.push_back(cloud.features(dim, x));
-
-  // get quartiles value
-  nth_element(values.begin(), values.begin() + (values.size() * ratio), values.end());
-  const T limit = values[nbPointsOut];
-
-  // copy towards beginning the elements we keep
-  int j = 0;
-  for (int i = 0; i < nbPointsIn; i++)
-  {
-    if (cloud.features(dim, i) < limit)
-    {
-      assert(j <= i);
-      cloud.setColFrom(j, cloud, i);
-      j++;
-    }
-  }
-  assert(j <= nbPointsOut);
-
-  cloud.conservativeResize(j);
+	DataPoints& cloud)
+{
+	if (int(dim) >= cloud.features.rows())
+		throw InvalidParameter((boost::format("MaxQuantileOnAxisDataPointsFilter: Error, filtering on dimension number %1%, larger than feature dimensionality %2%") % dim % cloud.features.rows()).str());
+
+	const int nbPointsIn = cloud.features.cols();
+	const int nbPointsOut = nbPointsIn * ratio;
+
+	// build array
+	vector<T> values;
+	values.reserve(cloud.features.cols());
+	for (int x = 0; x < cloud.features.cols(); ++x)
+		values.push_back(cloud.features(dim, x));
+
+	// get quartiles value
+	nth_element(values.begin(), values.begin() + (values.size() * ratio), values.end());
+	const T limit = values[nbPointsOut];
+
+	// copy towards beginning the elements we keep
+	int j = 0;
+	for (int i = 0; i < nbPointsIn; i++)
+	{
+		if (cloud.features(dim, i) < limit)
+		{
+			assert(j <= i);
+			cloud.setColFrom(j, cloud, i);
+			j++;
+		}
+	}
+	assert(j <= nbPointsOut);
+
+	cloud.conservativeResize(j);
 
 }
 
@@ -364,70 +364,70 @@
 // Constructor
 template<typename T>
 DataPointsFiltersImpl<T>::MaxDensityDataPointsFilter::MaxDensityDataPointsFilter(const Parameters& params):
-DataPointsFilter("MaxDensityDataPointsFilter", MaxDensityDataPointsFilter::availableParameters(), params),
-maxDensity(Parametrizable::get<T>("maxDensity"))
+	DataPointsFilter("MaxDensityDataPointsFilter", MaxDensityDataPointsFilter::availableParameters(), params),
+	maxDensity(Parametrizable::get<T>("maxDensity"))
 {
 }
 
 // Compute
 template<typename T>
 typename PointMatcher<T>::DataPoints DataPointsFiltersImpl<T>::MaxDensityDataPointsFilter::filter(
-    const DataPoints& input)
-{
-  DataPoints output(input);
-  inPlaceFilter(output);
-  return output;
+	const DataPoints& input)
+{
+	DataPoints output(input);
+	inPlaceFilter(output);
+	return output;
 }
 
 // In-place filter
 template<typename T>
 void DataPointsFiltersImpl<T>::MaxDensityDataPointsFilter::inPlaceFilter(
-    DataPoints& cloud)
-{
-  typedef typename DataPoints::View View;
-  typedef typename DataPoints::ConstView ConstView;
-
-  // Force densities to be computed
-  if (!cloud.descriptorExists("densities"))
-  {
-    throw InvalidField("MaxDensityDataPointsFilter: Error, no densities found in descriptors.");
-  }
-
-  const int nbPointsIn = cloud.features.cols();
-  View densities = cloud.getDescriptorViewByName("densities");
-  const T lastDensity = densities.maxCoeff();
-  const int nbSaturatedPts = (densities.cwise() == lastDensity).count();
-
-  // fill cloud values
-  int j = 0;
-  for (int i = 0; i < nbPointsIn; i++)
-  {
-    const T density(densities(0,i));
-    if (density > maxDensity)
-    {
-      const float r = (float)std::rand()/(float)RAND_MAX;
-      float acceptRatio = maxDensity/density;
-
-      // Handle saturation value of density
-      if (density == lastDensity)
-      {
-        acceptRatio = acceptRatio * (1-nbSaturatedPts/nbPointsIn);
-      }
-
-      if (r < acceptRatio)
-      {
-        cloud.setColFrom(j, cloud, i);
-        j++;
-      }
-    }
-    else
-    {
-      cloud.setColFrom(j, cloud, i);
-      j++;
-    }
-  }
-
-  cloud.conservativeResize(j);
+	DataPoints& cloud)
+{
+	typedef typename DataPoints::View View;
+	typedef typename DataPoints::ConstView ConstView;
+
+	// Force densities to be computed
+	if (!cloud.descriptorExists("densities"))
+	{
+		throw InvalidField("MaxDensityDataPointsFilter: Error, no densities found in descriptors.");
+	}
+
+	const int nbPointsIn = cloud.features.cols();
+	View densities = cloud.getDescriptorViewByName("densities");
+	const T lastDensity = densities.maxCoeff();
+	const int nbSaturatedPts = (densities.cwise() == lastDensity).count();
+
+	// fill cloud values
+	int j = 0;
+	for (int i = 0; i < nbPointsIn; i++)
+	{
+		const T density(densities(0,i));
+		if (density > maxDensity)
+		{
+			const float r = (float)std::rand()/(float)RAND_MAX;
+			float acceptRatio = maxDensity/density;
+
+			// Handle saturation value of density
+			if (density == lastDensity)
+			{
+				acceptRatio = acceptRatio * (1-nbSaturatedPts/nbPointsIn);
+			}
+
+			if (r < acceptRatio)
+			{
+				cloud.setColFrom(j, cloud, i);
+				j++;
+			}
+		}
+		else
+		{
+			cloud.setColFrom(j, cloud, i);
+			j++;
+		}
+	}
+
+	cloud.conservativeResize(j);
 }
 
 template struct DataPointsFiltersImpl<float>::MaxDensityDataPointsFilter;
@@ -438,196 +438,196 @@
 // Constructor
 template<typename T>
 DataPointsFiltersImpl<T>::SurfaceNormalDataPointsFilter::SurfaceNormalDataPointsFilter(const Parameters& params):
-DataPointsFilter("SurfaceNormalDataPointsFilter", SurfaceNormalDataPointsFilter::availableParameters(), params),
-knn(Parametrizable::get<int>("knn")),
-epsilon(Parametrizable::get<T>("epsilon")),
-keepNormals(Parametrizable::get<bool>("keepNormals")),
-keepDensities(Parametrizable::get<bool>("keepDensities")),
-keepEigenValues(Parametrizable::get<bool>("keepEigenValues")),
-keepEigenVectors(Parametrizable::get<bool>("keepEigenVectors")),
-keepMatchedIds(Parametrizable::get<bool>("keepMatchedIds"))
+	DataPointsFilter("SurfaceNormalDataPointsFilter", SurfaceNormalDataPointsFilter::availableParameters(), params),
+	knn(Parametrizable::get<int>("knn")),
+	epsilon(Parametrizable::get<T>("epsilon")),
+	keepNormals(Parametrizable::get<bool>("keepNormals")),
+	keepDensities(Parametrizable::get<bool>("keepDensities")),
+	keepEigenValues(Parametrizable::get<bool>("keepEigenValues")),
+	keepEigenVectors(Parametrizable::get<bool>("keepEigenVectors")),
+	keepMatchedIds(Parametrizable::get<bool>("keepMatchedIds"))
 {
 }
 
 // Compute
 template<typename T>
 typename PointMatcher<T>::DataPoints DataPointsFiltersImpl<T>::SurfaceNormalDataPointsFilter::filter(
-    const DataPoints& input)
-{
-  DataPoints output(input);
-  inPlaceFilter(output);
-  return output;
+	const DataPoints& input)
+{
+	DataPoints output(input);
+	inPlaceFilter(output);
+	return output;
 }
 
 // In-place filter
 template<typename T>
 void DataPointsFiltersImpl<T>::SurfaceNormalDataPointsFilter::inPlaceFilter(
-    DataPoints& cloud)
-{
-  typedef typename DataPoints::View View;
-  typedef typename DataPoints::Label Label;
-  typedef typename DataPoints::Labels Labels;
-  typedef typename MatchersImpl<T>::KDTreeMatcher KDTreeMatcher;
-  typedef typename PointMatcher<T>::Matches Matches;
-
-  const int pointsCount(cloud.features.cols());
-  const int featDim(cloud.features.rows());
-  const int descDim(cloud.descriptors.rows());
-
-  // Validate descriptors and labels
-  int insertDim(0);
-  for(unsigned int i = 0; i < cloud.descriptorLabels.size(); i++)
-    insertDim += cloud.descriptorLabels[i].span;
-  if (insertDim != descDim)
-    throw InvalidField("SurfaceNormalDataPointsFilter: Error, descriptor labels do not match descriptor data");
-
-  // Reserve memory for new descriptors
-  const int dimNormals(featDim-1);
-  const int dimDensities(1);
-  const int dimEigValues(featDim-1);
-  const int dimEigVectors((featDim-1)*(featDim-1));
-  //const int dimMatchedIds(knn);
-
-  boost::optional<View> normals;
-  boost::optional<View> densities;
-  boost::optional<View> eigenValues;
-  boost::optional<View> eigenVectors;
-  boost::optional<View> matchedValues;
-
-  Labels cloudLabels;
-  if (keepNormals)
-    cloudLabels.push_back(Label("normals", dimNormals));
-  if (keepDensities)
-    cloudLabels.push_back(Label("densities", dimDensities));
-  if (keepEigenValues)
-    cloudLabels.push_back(Label("eigValues", dimEigValues));
-  if (keepEigenVectors)
-    cloudLabels.push_back(Label("eigVectors", dimEigVectors));
-  cloud.allocateDescriptors(cloudLabels);
-
-  if (keepNormals)
-    normals = cloud.getDescriptorViewByName("normals");
-  if (keepDensities)
-    densities = cloud.getDescriptorViewByName("densities");
-  if (keepEigenValues)
-    eigenValues = cloud.getDescriptorViewByName("eigValues");
-  if (keepEigenVectors)
-    eigenVectors = cloud.getDescriptorViewByName("eigVectors");
-  // TODO: implement keepMatchedIds
-  //	if (keepMatchedIds)
-  //	{
-  //		cloud.allocateDescriptor("normals", dimMatchedIds);
-  //		matchedValues = cloud.getDescriptorViewByName("normals");
-  //	}
-
-  // Build kd-tree
-  Parametrizable::Parameters param;
-  boost::assign::insert(param) ( "knn", toParam(knn) );
-  boost::assign::insert(param) ( "epsilon", toParam(epsilon) );
-  KDTreeMatcher matcher(param);
-  matcher.init(cloud);
-
-  Matches matches(typename Matches::Dists(knn, pointsCount), typename Matches::Ids(knn, pointsCount));
-  matches = matcher.findClosests(cloud);
-
-  // Search for surrounding points and compute descriptors
-  int degenerateCount(0);
-  for (int i = 0; i < pointsCount; ++i)
-  {
-    // Mean of nearest neighbors (NN)
-    Matrix d(featDim-1, knn);
-    for(int j = 0; j < int(knn); j++)
-    {
-      const int refIndex(matches.ids(j,i));
-      d.col(j) = cloud.features.block(0, refIndex, featDim-1, 1);
-    }
-
-    const Vector mean = d.rowwise().sum() / T(knn);
-    const Matrix NN = d.colwise() - mean;
-
-    const Matrix C(NN * NN.transpose());
-    Vector eigenVa = Vector::Identity(featDim-1, 1);
-    Matrix eigenVe = Matrix::Identity(featDim-1, featDim-1);
-    // Ensure that the matrix is suited for eigenvalues calculation
-    if(keepNormals || keepEigenValues || keepEigenVectors)
-    {
-      if(C.fullPivHouseholderQr().rank()+1 >= featDim-1)
-      {
-        const Eigen::EigenSolver<Matrix> solver(C);
-        eigenVa = solver.eigenvalues().real();
-        eigenVe = solver.eigenvectors().real();
-      }
-      else
-      {
-        //std::cout << "WARNING: Matrix C needed for eigen decomposition is degenerated. Expected cause: no noise in data" << std::endl;
-        ++degenerateCount;
-      }
-    }
-
-    if(keepNormals)
-      normals->col(i) = computeNormal(eigenVa, eigenVe);
-    if(keepDensities)
-      (*densities)(0, i) = computeDensity(NN);
-    if(keepEigenValues)
-      eigenValues->col(i) = eigenVa;
-    if(keepEigenVectors)
-      eigenVectors->col(i) = serializeEigVec(eigenVe);
-  }
-  if (degenerateCount)
-  {
-    LOG_WARNING_STREAM("WARNING: Matrix C needed for eigen decomposition was degenerated in " << degenerateCount << " points over " << pointsCount << " (" << float(degenerateCount)*100.f/float(pointsCount) << " %)");
-  }
+	DataPoints& cloud)
+{
+	typedef typename DataPoints::View View;
+	typedef typename DataPoints::Label Label;
+	typedef typename DataPoints::Labels Labels;
+	typedef typename MatchersImpl<T>::KDTreeMatcher KDTreeMatcher;
+	typedef typename PointMatcher<T>::Matches Matches;
+
+	const int pointsCount(cloud.features.cols());
+	const int featDim(cloud.features.rows());
+	const int descDim(cloud.descriptors.rows());
+
+	// Validate descriptors and labels
+	int insertDim(0);
+	for(unsigned int i = 0; i < cloud.descriptorLabels.size(); i++)
+		insertDim += cloud.descriptorLabels[i].span;
+	if (insertDim != descDim)
+		throw InvalidField("SurfaceNormalDataPointsFilter: Error, descriptor labels do not match descriptor data");
+
+	// Reserve memory for new descriptors
+	const int dimNormals(featDim-1);
+	const int dimDensities(1);
+	const int dimEigValues(featDim-1);
+	const int dimEigVectors((featDim-1)*(featDim-1));
+	//const int dimMatchedIds(knn);
+
+	boost::optional<View> normals;
+	boost::optional<View> densities;
+	boost::optional<View> eigenValues;
+	boost::optional<View> eigenVectors;
+	boost::optional<View> matchedValues;
+
+	Labels cloudLabels;
+	if (keepNormals)
+		cloudLabels.push_back(Label("normals", dimNormals));
+	if (keepDensities)
+		cloudLabels.push_back(Label("densities", dimDensities));
+	if (keepEigenValues)
+		cloudLabels.push_back(Label("eigValues", dimEigValues));
+	if (keepEigenVectors)
+		cloudLabels.push_back(Label("eigVectors", dimEigVectors));
+	cloud.allocateDescriptors(cloudLabels);
+
+	if (keepNormals)
+		normals = cloud.getDescriptorViewByName("normals");
+	if (keepDensities)
+		densities = cloud.getDescriptorViewByName("densities");
+	if (keepEigenValues)
+		eigenValues = cloud.getDescriptorViewByName("eigValues");
+	if (keepEigenVectors)
+		eigenVectors = cloud.getDescriptorViewByName("eigVectors");
+	// TODO: implement keepMatchedIds
+//	if (keepMatchedIds)
+//	{
+//		cloud.allocateDescriptor("normals", dimMatchedIds);
+//		matchedValues = cloud.getDescriptorViewByName("normals");
+//	}
+
+	// Build kd-tree
+	Parametrizable::Parameters param;
+	boost::assign::insert(param) ( "knn", toParam(knn) );
+	boost::assign::insert(param) ( "epsilon", toParam(epsilon) );
+	KDTreeMatcher matcher(param);
+	matcher.init(cloud);
+
+	Matches matches(typename Matches::Dists(knn, pointsCount), typename Matches::Ids(knn, pointsCount));
+	matches = matcher.findClosests(cloud);
+
+	// Search for surrounding points and compute descriptors
+	int degenerateCount(0);
+	for (int i = 0; i < pointsCount; ++i)
+	{
+		// Mean of nearest neighbors (NN)
+		Matrix d(featDim-1, knn);
+		for(int j = 0; j < int(knn); j++)
+		{
+			const int refIndex(matches.ids(j,i));
+			d.col(j) = cloud.features.block(0, refIndex, featDim-1, 1);
+		}
+
+		const Vector mean = d.rowwise().sum() / T(knn);
+		const Matrix NN = d.colwise() - mean;
+
+		const Matrix C(NN * NN.transpose());
+		Vector eigenVa = Vector::Identity(featDim-1, 1);
+		Matrix eigenVe = Matrix::Identity(featDim-1, featDim-1);
+		// Ensure that the matrix is suited for eigenvalues calculation
+		if(keepNormals || keepEigenValues || keepEigenVectors)
+		{
+			if(C.fullPivHouseholderQr().rank()+1 >= featDim-1)
+			{
+				const Eigen::EigenSolver<Matrix> solver(C);
+				eigenVa = solver.eigenvalues().real();
+				eigenVe = solver.eigenvectors().real();
+			}
+			else
+			{
+				//std::cout << "WARNING: Matrix C needed for eigen decomposition is degenerated. Expected cause: no noise in data" << std::endl;
+				++degenerateCount;
+			}
+		}
+
+		if(keepNormals)
+			normals->col(i) = computeNormal(eigenVa, eigenVe);
+		if(keepDensities)
+			(*densities)(0, i) = computeDensity(NN);
+		if(keepEigenValues)
+			eigenValues->col(i) = eigenVa;
+		if(keepEigenVectors)
+			eigenVectors->col(i) = serializeEigVec(eigenVe);
+	}
+	if (degenerateCount)
+	{
+		LOG_WARNING_STREAM("WARNING: Matrix C needed for eigen decomposition was degenerated in " << degenerateCount << " points over " << pointsCount << " (" << float(degenerateCount)*100.f/float(pointsCount) << " %)");
+	}
 
 }
 
 template<typename T>
 typename PointMatcher<T>::Vector DataPointsFiltersImpl<T>::SurfaceNormalDataPointsFilter::computeNormal(const Vector eigenVa, const Matrix eigenVe)
 {
-  // Keep the smallest eigenvector as surface normal
-  int smallestId(0);
-  T smallestValue(numeric_limits<T>::max());
-  for(int j = 0; j < eigenVe.cols(); j++)
-  {
-    if (eigenVa(j) < smallestValue)
-    {
-      smallestId = j;
-      smallestValue = eigenVa(j);
-    }
-  }
-
-  return eigenVe.col(smallestId);
+	// Keep the smallest eigenvector as surface normal
+	int smallestId(0);
+	T smallestValue(numeric_limits<T>::max());
+	for(int j = 0; j < eigenVe.cols(); j++)
+	{
+		if (eigenVa(j) < smallestValue)
+		{
+			smallestId = j;
+			smallestValue = eigenVa(j);
+		}
+	}
+
+	return eigenVe.col(smallestId);
 }
 
 template<typename T>
 typename PointMatcher<T>::Vector DataPointsFiltersImpl<T>::SurfaceNormalDataPointsFilter::serializeEigVec(const Matrix eigenVe)
 {
-  // serialize row major
-  const int eigenVeDim = eigenVe.cols();
-  Vector output(eigenVeDim*eigenVeDim);
-  for(int k=0; k < eigenVe.cols(); k++)
-  {
-    output.segment(k*eigenVeDim, eigenVeDim) =
-        eigenVe.row(k).transpose();
-  }
-
-  return output;
+	// serialize row major
+	const int eigenVeDim = eigenVe.cols();
+	Vector output(eigenVeDim*eigenVeDim);
+	for(int k=0; k < eigenVe.cols(); k++)
+	{
+		output.segment(k*eigenVeDim, eigenVeDim) = 
+			eigenVe.row(k).transpose();
+	}
+
+	return output;
 }
 
 template<typename T>
 T DataPointsFiltersImpl<T>::SurfaceNormalDataPointsFilter::computeDensity(const Matrix NN)
 {
-  //volume in meter
-  T volume = (4./3.)*M_PI*std::pow(NN.colwise().norm().maxCoeff(), 3);
-
-  //volume in decimeter
-  //T volume = (4./3.)*M_PI*std::pow(NN.colwise().norm().maxCoeff()*10.0, 3);
-  //const T minVolume = 4.18e-9; // minimum of volume of one millimeter radius
-  //const T minVolume = 0.42; // minimum of volume of one centimeter radius (in dm^3)
-
-  //if(volume < minVolume)
-  //	volume = minVolume;
-
-  return T(NN.cols())/(volume);
+	//volume in meter
+	T volume = (4./3.)*M_PI*std::pow(NN.colwise().norm().maxCoeff(), 3);
+
+	//volume in decimeter
+	//T volume = (4./3.)*M_PI*std::pow(NN.colwise().norm().maxCoeff()*10.0, 3);
+	//const T minVolume = 4.18e-9; // minimum of volume of one millimeter radius
+	//const T minVolume = 0.42; // minimum of volume of one centimeter radius (in dm^3)
+
+	//if(volume < minVolume)
+	//	volume = minVolume;
+
+	return T(NN.cols())/(volume);
 }
 
 template struct DataPointsFiltersImpl<float>::SurfaceNormalDataPointsFilter;
@@ -639,302 +639,302 @@
 // Constructor
 template<typename T>
 DataPointsFiltersImpl<T>::SamplingSurfaceNormalDataPointsFilter::SamplingSurfaceNormalDataPointsFilter(const Parameters& params):
-DataPointsFilter("SamplingSurfaceNormalDataPointsFilter", SamplingSurfaceNormalDataPointsFilter::availableParameters(), params),
-ratio(Parametrizable::get<T>("ratio")),
-knn(Parametrizable::get<int>("knn")),
-samplingMethod(Parametrizable::get<int>("samplingMethod")),
-maxBoxDim(Parametrizable::get<T>("maxBoxDim")),
-averageExistingDescriptors(Parametrizable::get<bool>("averageExistingDescriptors")),
-keepNormals(Parametrizable::get<bool>("keepNormals")),
-keepDensities(Parametrizable::get<bool>("keepDensities")),
-keepEigenValues(Parametrizable::get<bool>("keepEigenValues")),
-keepEigenVectors(Parametrizable::get<bool>("keepEigenVectors"))
+	DataPointsFilter("SamplingSurfaceNormalDataPointsFilter", SamplingSurfaceNormalDataPointsFilter::availableParameters(), params),
+	ratio(Parametrizable::get<T>("ratio")),
+	knn(Parametrizable::get<int>("knn")),
+	samplingMethod(Parametrizable::get<int>("samplingMethod")),
+	maxBoxDim(Parametrizable::get<T>("maxBoxDim")),
+	averageExistingDescriptors(Parametrizable::get<bool>("averageExistingDescriptors")),
+	keepNormals(Parametrizable::get<bool>("keepNormals")),
+	keepDensities(Parametrizable::get<bool>("keepDensities")),
+	keepEigenValues(Parametrizable::get<bool>("keepEigenValues")),
+	keepEigenVectors(Parametrizable::get<bool>("keepEigenVectors"))
 {
 }
 
 // Compute
 template<typename T>
 typename PointMatcher<T>::DataPoints DataPointsFiltersImpl<T>::SamplingSurfaceNormalDataPointsFilter::filter(
-    const DataPoints& input)
-{
-  DataPoints output(input);
-  inPlaceFilter(output);
-  return output;
+	const DataPoints& input)
+{
+	DataPoints output(input);
+	inPlaceFilter(output);
+	return output;
 }
 
 // In-place filter
 template<typename T>
 void DataPointsFiltersImpl<T>::SamplingSurfaceNormalDataPointsFilter::inPlaceFilter(
-    DataPoints& cloud)
-{
-  typedef Matrix Features;
-  typedef typename DataPoints::View View;
-  typedef typename DataPoints::Label Label;
-  typedef typename DataPoints::Labels Labels;
-
-  const int pointsCount(cloud.features.cols());
-  const int featDim(cloud.features.rows());
-  const int descDim(cloud.descriptors.rows());
-
-  int insertDim(0);
-  if (averageExistingDescriptors)
-  {
-    // TODO: this should be in the form of an assert
-    // Validate descriptors and labels
-    for(unsigned int i = 0; i < cloud.descriptorLabels.size(); i++)
-      insertDim += cloud.descriptorLabels[i].span;
-    if (insertDim != descDim)
-      throw InvalidField("SamplingSurfaceNormalDataPointsFilter: Error, descriptor labels do not match descriptor data");
-  }
-
-  // Compute space requirement for new descriptors
-  const int dimNormals(featDim-1);
-  const int dimDensities(1);
-  const int dimEigValues(featDim-1);
-  const int dimEigVectors((featDim-1)*(featDim-1));
-
-  // Allocate space for new descriptors
-  Labels cloudLabels;
-  if (keepNormals)
-    cloudLabels.push_back(Label("normals", dimNormals));
-  if (keepDensities)
-    cloudLabels.push_back(Label("densities", dimDensities));
-  if (keepEigenValues)
-    cloudLabels.push_back(Label("eigValues", dimEigValues));
-  if (keepEigenVectors)
-    cloudLabels.push_back(Label("eigVectors", dimEigVectors));
-  cloud.allocateDescriptors(cloudLabels);
-
-  // we keep build data on stack for reentrant behaviour
-  View cloudExistingDescriptors(cloud.descriptors.block(0,0,cloud.descriptors.rows(),cloud.descriptors.cols()));
-  BuildData buildData(cloud.features, cloud.descriptors);
-
-  // get views
-  if (keepNormals)
-    buildData.normals = cloud.getDescriptorViewByName("normals");
-  if (keepDensities)
-    buildData.densities = cloud.getDescriptorViewByName("densities");
-  if (keepEigenValues)
-    buildData.eigenValues = cloud.getDescriptorViewByName("eigValues");
-  if (keepEigenVectors)
-    buildData.eigenVectors = cloud.getDescriptorViewByName("eigVectors");
-  // build the new point cloud
-  buildNew(
-      buildData,
-      0,
-      pointsCount,
-      cloud.features.rowwise().minCoeff(),
-      cloud.features.rowwise().maxCoeff()
-  );
-
-  // Bring the data we keep to the front of the arrays then
-  // wipe the leftover unused space.
-  std::sort(buildData.indicesToKeep.begin(), buildData.indicesToKeep.end());
-  int ptsOut = buildData.indicesToKeep.size();
-  for (int i = 0; i < ptsOut; i++){
-    int k = buildData.indicesToKeep[i];
-    assert(i <= k);
-    cloud.features.col(i) = cloud.features.col(k);
-    if (cloud.descriptors.rows() != 0)
-      cloud.descriptors.col(i) = cloud.descriptors.col(k);
-    if(keepNormals)
-      buildData.normals->col(i) = buildData.normals->col(k);
-    if(keepDensities)
-      (*buildData.densities)(0,i) = (*buildData.densities)(0,k);
-    if(keepEigenValues)
-      buildData.eigenValues->col(i) = buildData.eigenValues->col(k);
-    if(keepEigenVectors)
-      buildData.eigenVectors->col(i) = buildData.eigenVectors->col(k);
-  }
-  cloud.features.conservativeResize(Eigen::NoChange, ptsOut);
-  cloud.descriptors.conservativeResize(Eigen::NoChange, ptsOut);
-
-  // warning if some points were dropped
-  if(buildData.unfitPointsCount != 0)
-    LOG_INFO_STREAM("  SamplingSurfaceNormalDataPointsFilter - Could not compute normal for " << buildData.unfitPointsCount << " pts.");
+	DataPoints& cloud)
+{
+	typedef Matrix Features;
+	typedef typename DataPoints::View View;
+	typedef typename DataPoints::Label Label;
+	typedef typename DataPoints::Labels Labels;
+
+	const int pointsCount(cloud.features.cols());
+	const int featDim(cloud.features.rows());
+	const int descDim(cloud.descriptors.rows());
+
+	int insertDim(0);
+	if (averageExistingDescriptors)
+	{
+		// TODO: this should be in the form of an assert
+		// Validate descriptors and labels
+		for(unsigned int i = 0; i < cloud.descriptorLabels.size(); i++)
+			insertDim += cloud.descriptorLabels[i].span;
+		if (insertDim != descDim)
+			throw InvalidField("SamplingSurfaceNormalDataPointsFilter: Error, descriptor labels do not match descriptor data");
+	}
+
+	// Compute space requirement for new descriptors
+	const int dimNormals(featDim-1);
+	const int dimDensities(1);
+	const int dimEigValues(featDim-1);
+	const int dimEigVectors((featDim-1)*(featDim-1));
+
+	// Allocate space for new descriptors
+	Labels cloudLabels;
+	if (keepNormals)
+		cloudLabels.push_back(Label("normals", dimNormals));
+	if (keepDensities)
+		cloudLabels.push_back(Label("densities", dimDensities));
+	if (keepEigenValues)
+		cloudLabels.push_back(Label("eigValues", dimEigValues));
+	if (keepEigenVectors)
+		cloudLabels.push_back(Label("eigVectors", dimEigVectors));
+	cloud.allocateDescriptors(cloudLabels);
+
+	// we keep build data on stack for reentrant behaviour
+	View cloudExistingDescriptors(cloud.descriptors.block(0,0,cloud.descriptors.rows(),cloud.descriptors.cols()));
+	BuildData buildData(cloud.features, cloud.descriptors);
+
+	// get views
+	if (keepNormals)
+		buildData.normals = cloud.getDescriptorViewByName("normals");
+	if (keepDensities)
+		buildData.densities = cloud.getDescriptorViewByName("densities");
+	if (keepEigenValues)
+		buildData.eigenValues = cloud.getDescriptorViewByName("eigValues");
+	if (keepEigenVectors)
+		buildData.eigenVectors = cloud.getDescriptorViewByName("eigVectors");
+	// build the new point cloud
+	buildNew(
+		buildData,
+		0,
+		pointsCount,
+		cloud.features.rowwise().minCoeff(),
+		cloud.features.rowwise().maxCoeff()
+	);
+
+	// Bring the data we keep to the front of the arrays then
+	// wipe the leftover unused space.
+	std::sort(buildData.indicesToKeep.begin(), buildData.indicesToKeep.end());
+	int ptsOut = buildData.indicesToKeep.size();
+	for (int i = 0; i < ptsOut; i++){
+		int k = buildData.indicesToKeep[i];
+		assert(i <= k);
+		cloud.features.col(i) = cloud.features.col(k);
+		if (cloud.descriptors.rows() != 0)
+			cloud.descriptors.col(i) = cloud.descriptors.col(k);
+		if(keepNormals)
+			buildData.normals->col(i) = buildData.normals->col(k);
+		if(keepDensities)
+			(*buildData.densities)(0,i) = (*buildData.densities)(0,k);
+		if(keepEigenValues)
+			buildData.eigenValues->col(i) = buildData.eigenValues->col(k);
+		if(keepEigenVectors)
+			buildData.eigenVectors->col(i) = buildData.eigenVectors->col(k);
+	}
+	cloud.features.conservativeResize(Eigen::NoChange, ptsOut);
+	cloud.descriptors.conservativeResize(Eigen::NoChange, ptsOut);
+
+	// warning if some points were dropped
+	if(buildData.unfitPointsCount != 0)
+		LOG_INFO_STREAM("  SamplingSurfaceNormalDataPointsFilter - Could not compute normal for " << buildData.unfitPointsCount << " pts.");
 }
 
 template<typename T>
 size_t argMax(const typename PointMatcher<T>::Vector& v)
 {
-  T maxVal(0);
-  size_t maxIdx(0);
-  for (int i = 0; i < v.size(); ++i)
-  {
-    if (v[i] > maxVal)
-    {
-      maxVal = v[i];
-      maxIdx = i;
-    }
-  }
-  return maxIdx;
+	T maxVal(0);
+	size_t maxIdx(0);
+	for (int i = 0; i < v.size(); ++i)
+	{
+		if (v[i] > maxVal)
+		{
+			maxVal = v[i];
+			maxIdx = i;
+		}
+	}
+	return maxIdx;
 }
 
 template<typename T>
 void DataPointsFiltersImpl<T>::SamplingSurfaceNormalDataPointsFilter::buildNew(BuildData& data, const int first, const int last, const Vector minValues, const Vector maxValues) const
 {
-  const int count(last - first);
-  if (count <= int(knn))
-  {
-    // compute for this range
-    fuseRange(data, first, last);
-    // TODO: make another filter that creates constant-density clouds,
-    // typically by stopping recursion after the median of the bounding cuboid
-    // is below a threshold, or that the number of points falls under a threshold
-    return;
-  }
-
-  // find the largest dimension of the box
-  const int cutDim = argMax<T>(maxValues - minValues);
-
-  // compute number of elements
-  const int rightCount(count/2);
-  const int leftCount(count - rightCount);
-  assert(last - rightCount == first + leftCount);
-
-  // sort, hack std::nth_element
-  std::nth_element(
-      data.indices.begin() + first,
-      data.indices.begin() + first + leftCount,
-      data.indices.begin() + last,
-      CompareDim(cutDim, data)
-  );
-
-  // get value
-  const int cutIndex(data.indices[first+leftCount]);
-  const T cutVal(data.features(cutDim, cutIndex));
-
-  // update bounds for left
-  Vector leftMaxValues(maxValues);
-  leftMaxValues[cutDim] = cutVal;
-  // update bounds for right
-  Vector rightMinValues(minValues);
-  rightMinValues[cutDim] = cutVal;
-
-  // recurse
-  buildNew(data, first, first + leftCount, minValues, leftMaxValues);
-  buildNew(data, first + leftCount, last, rightMinValues, maxValues);
+	const int count(last - first);
+	if (count <= int(knn))
+	{
+		// compute for this range
+		fuseRange(data, first, last);
+		// TODO: make another filter that creates constant-density clouds,
+		// typically by stopping recursion after the median of the bounding cuboid
+		// is below a threshold, or that the number of points falls under a threshold
+		return;
+	}
+
+	// find the largest dimension of the box
+	const int cutDim = argMax<T>(maxValues - minValues);
+
+	// compute number of elements
+	const int rightCount(count/2);
+	const int leftCount(count - rightCount);
+	assert(last - rightCount == first + leftCount);
+
+	// sort, hack std::nth_element
+	std::nth_element(
+		data.indices.begin() + first,
+		data.indices.begin() + first + leftCount,
+		data.indices.begin() + last,
+		CompareDim(cutDim, data)
+	);
+
+	// get value
+	const int cutIndex(data.indices[first+leftCount]);
+	const T cutVal(data.features(cutDim, cutIndex));
+
+	// update bounds for left
+	Vector leftMaxValues(maxValues);
+	leftMaxValues[cutDim] = cutVal;
+	// update bounds for right
+	Vector rightMinValues(minValues);
+	rightMinValues[cutDim] = cutVal;
+
+	// recurse
+	buildNew(data, first, first + leftCount, minValues, leftMaxValues);
+	buildNew(data, first + leftCount, last, rightMinValues, maxValues);
 }
 
 template<typename T>
 void DataPointsFiltersImpl<T>::SamplingSurfaceNormalDataPointsFilter::fuseRange(BuildData& data, const int first, const int last) const
 {
-  const int colCount(last-first);
-  const int featDim(data.features.rows());
-
-  // build nearest neighbors list
-  Matrix d(featDim-1, colCount);
-  for (int i = 0; i < colCount; ++i)
-    d.col(i) = data.features.block(0,data.indices[first+i],featDim-1, 1);
-  const Vector box = d.rowwise().maxCoeff() - d.rowwise().minCoeff();
-  const T boxDim(box.maxCoeff());
-  // drop box if it is too large
-  if (boxDim > maxBoxDim)
-  {
-    data.unfitPointsCount += colCount;
-    return;
-  }
-  const Vector mean = d.rowwise().sum() / T(colCount);
-  const Matrix NN = (d.colwise() - mean);
-
-  // compute covariance
-  const Matrix C(NN * NN.transpose());
-  Vector eigenVa = Vector::Identity(featDim-1, 1);
-  Matrix eigenVe = Matrix::Identity(featDim-1, featDim-1);
-  // Ensure that the matrix is suited for eigenvalues calculation
-  if(keepNormals || keepEigenValues || keepEigenVectors)
-  {
-    if(C.fullPivHouseholderQr().rank()+1 >= featDim-1)
-    {
-      const Eigen::EigenSolver<Matrix> solver(C);
-      eigenVa = solver.eigenvalues().real();
-      eigenVe = solver.eigenvectors().real();
-    }
-    else
-    {
-      data.unfitPointsCount += colCount;
-      return;
-    }
-  }
-
-  Vector normal;
-  if(keepNormals)
-    normal = SurfaceNormalDataPointsFilter::computeNormal(eigenVa, eigenVe);
-
-  T densitie = 0;
-  if(keepDensities)
-    densitie = SurfaceNormalDataPointsFilter::computeDensity(NN);
-
-  //if(keepEigenValues) nothing to do
-
-  Vector serialEigVector;
-  if(keepEigenVectors)
-    serialEigVector = SurfaceNormalDataPointsFilter::serializeEigVec(eigenVe);
-
-  // some safety check
-  if(data.descriptors.rows() != 0)
-    assert(data.descriptors.cols() != 0);
-
-  // Filter points randomly
-  if(samplingMethod == 0)
-  {
-    for(int i=0; i<colCount; i++)
-    {
-      const float r = (float)std::rand()/(float)RAND_MAX;
-      if(r < ratio)
-      {
-        // Keep points with their descriptors
-        int k = data.indices[first+i];
-        // Mark the indices which will be part of the final data
-        data.indicesToKeep.push_back(k);
-
-        // Build new descriptors
-        if(keepNormals)
-          data.normals->col(k) = normal;
-        if(keepDensities)
-          (*data.densities)(0,k) = densitie;
-        if(keepEigenValues)
-          data.eigenValues->col(k) = eigenVa;
-        if(keepEigenVectors)
-          data.eigenVectors->col(k) = serialEigVector;
-
-      }
-    }
-  }
-  else
-  {
-
-    int k = data.indices[first];
-    // Mark the indices which will be part of the final data
-    data.indicesToKeep.push_back(k);
-    data.features.col(k).topRows(featDim-1) = mean;
-    data.features(featDim-1, k) = 1;
-
-    if(data.descriptors.rows() != 0)
-    {
-      // average the existing descriptors
-      if (averageExistingDescriptors)
-      {
-        Vector mergedDesc(Vector::Zero(data.descriptors.rows()));
-        for (int i = 0; i < colCount; ++i)
-          mergedDesc += data.descriptors.col(data.indices[first+i]);
-        mergedDesc /= T(colCount);
-        data.descriptors.col(k) = mergedDesc;
-      }
-      // else just keep the first one
-    }
-
-    // Build new descriptors
-    if(keepNormals)
-      data.normals->col(k) = normal;
-    if(keepDensities)
-      (*data.densities)(0,k) = densitie;
-    if(keepEigenValues)
-      data.eigenValues->col(k) = eigenVa;
-    if(keepEigenVectors)
-      data.eigenVectors->col(k) = serialEigVector;
-
-  }
+	const int colCount(last-first);
+	const int featDim(data.features.rows());
+
+	// build nearest neighbors list
+	Matrix d(featDim-1, colCount);
+	for (int i = 0; i < colCount; ++i)
+		d.col(i) = data.features.block(0,data.indices[first+i],featDim-1, 1);
+	const Vector box = d.rowwise().maxCoeff() - d.rowwise().minCoeff();
+	const T boxDim(box.maxCoeff());
+	// drop box if it is too large
+	if (boxDim > maxBoxDim)
+	{
+		data.unfitPointsCount += colCount;
+		return;
+	}
+	const Vector mean = d.rowwise().sum() / T(colCount);
+	const Matrix NN = (d.colwise() - mean);
+
+	// compute covariance
+	const Matrix C(NN * NN.transpose());
+	Vector eigenVa = Vector::Identity(featDim-1, 1);
+	Matrix eigenVe = Matrix::Identity(featDim-1, featDim-1);
+	// Ensure that the matrix is suited for eigenvalues calculation
+	if(keepNormals || keepEigenValues || keepEigenVectors)
+	{
+		if(C.fullPivHouseholderQr().rank()+1 >= featDim-1)
+		{
+			const Eigen::EigenSolver<Matrix> solver(C);
+			eigenVa = solver.eigenvalues().real();
+			eigenVe = solver.eigenvectors().real();
+		}
+		else
+		{
+			data.unfitPointsCount += colCount;
+			return;
+		}
+	}
+
+	Vector normal;
+	if(keepNormals)
+		normal = SurfaceNormalDataPointsFilter::computeNormal(eigenVa, eigenVe);
+
+	T densitie = 0;
+	if(keepDensities)
+		densitie = SurfaceNormalDataPointsFilter::computeDensity(NN);
+
+	//if(keepEigenValues) nothing to do
+
+	Vector serialEigVector;
+	if(keepEigenVectors)
+		serialEigVector = SurfaceNormalDataPointsFilter::serializeEigVec(eigenVe);
+
+	// some safety check
+	if(data.descriptors.rows() != 0)
+		assert(data.descriptors.cols() != 0);
+
+	// Filter points randomly
+	if(samplingMethod == 0)
+	{
+		for(int i=0; i<colCount; i++)
+		{
+			const float r = (float)std::rand()/(float)RAND_MAX;
+			if(r < ratio)
+			{
+				// Keep points with their descriptors
+				int k = data.indices[first+i];
+				// Mark the indices which will be part of the final data
+				data.indicesToKeep.push_back(k);
+
+				// Build new descriptors
+				if(keepNormals)
+					data.normals->col(k) = normal;
+				if(keepDensities)
+					(*data.densities)(0,k) = densitie;
+				if(keepEigenValues)
+					data.eigenValues->col(k) = eigenVa;
+				if(keepEigenVectors)
+					data.eigenVectors->col(k) = serialEigVector;
+
+			}
+		}
+	}
+	else
+	{
+
+		int k = data.indices[first];
+		// Mark the indices which will be part of the final data
+		data.indicesToKeep.push_back(k);
+		data.features.col(k).topRows(featDim-1) = mean;
+		data.features(featDim-1, k) = 1;
+
+		if(data.descriptors.rows() != 0)
+		{
+			// average the existing descriptors
+			if (averageExistingDescriptors)
+			{
+				Vector mergedDesc(Vector::Zero(data.descriptors.rows()));
+				for (int i = 0; i < colCount; ++i)
+					mergedDesc += data.descriptors.col(data.indices[first+i]);
+				mergedDesc /= T(colCount);
+				data.descriptors.col(k) = mergedDesc;
+			}
+			// else just keep the first one
+		}
+
+		// Build new descriptors
+		if(keepNormals)
+			data.normals->col(k) = normal;
+		if(keepDensities)
+			(*data.densities)(0,k) = densitie;
+		if(keepEigenValues)
+			data.eigenValues->col(k) = eigenVa;
+		if(keepEigenVectors)
+			data.eigenVectors->col(k) = serialEigVector;
+
+	}
 
 }
 
@@ -1405,8 +1405,8 @@
 // Constructor
 template<typename T>
 DataPointsFiltersImpl<T>::OrientNormalsDataPointsFilter::OrientNormalsDataPointsFilter(const Parameters& params):
-DataPointsFilter("OrientNormalsDataPointsFilter", OrientNormalsDataPointsFilter::availableParameters(), params),
-towardCenter(Parametrizable::get<bool>("towardCenter"))
+	DataPointsFilter("OrientNormalsDataPointsFilter", OrientNormalsDataPointsFilter::availableParameters(), params),
+	towardCenter(Parametrizable::get<bool>("towardCenter"))
 {
 }
 
@@ -1414,45 +1414,45 @@
 // Compute
 template<typename T>
 typename PointMatcher<T>::DataPoints DataPointsFiltersImpl<T>::OrientNormalsDataPointsFilter::filter(
-    const DataPoints& input)
-{
-  DataPoints output(input);
-  inPlaceFilter(output);
-  return output;
+	const DataPoints& input)
+{
+	DataPoints output(input);
+	inPlaceFilter(output);
+	return output;
 }
 
 // In-place filter
 template<typename T>
 void DataPointsFiltersImpl<T>::OrientNormalsDataPointsFilter::inPlaceFilter(
-    DataPoints& cloud)
-{
-  if (!cloud.descriptorExists("normals"))
-    throw InvalidField("OrientNormalsDataPointsFilter: Error, cannot find normals in descriptors.");
-  if (!cloud.descriptorExists("observationDirections"))
-    throw InvalidField("OrientNormalsDataPointsFilter: Error, cannot find observation directions in descriptors.");
-
-  BOOST_AUTO(normals, cloud.getDescriptorViewByName("normals"));
-  const BOOST_AUTO(observationDirections, cloud.getDescriptorViewByName("observationDirections"));
-  assert(normals.rows() == observationDirections.rows());
-  for (int i = 0; i < cloud.features.cols(); i++)
-  {
-    // Check normal orientation
-    const Vector vecP = observationDirections.col(i);
-    const Vector vecN = normals.col(i);
-    const double scalar = vecP.dot(vecN);
-
-    // Swap normal
-    if(towardCenter)
-    {
-      if (scalar < 0)
-        normals.col(i) = -vecN;
-    }
-    else
-    {
-      if (scalar > 0)
-        normals.col(i) = -vecN;
-    }
-  }
+	DataPoints& cloud)
+{
+	if (!cloud.descriptorExists("normals"))
+		throw InvalidField("OrientNormalsDataPointsFilter: Error, cannot find normals in descriptors.");
+	if (!cloud.descriptorExists("observationDirections"))
+		throw InvalidField("OrientNormalsDataPointsFilter: Error, cannot find observation directions in descriptors.");
+
+	BOOST_AUTO(normals, cloud.getDescriptorViewByName("normals"));
+	const BOOST_AUTO(observationDirections, cloud.getDescriptorViewByName("observationDirections"));
+	assert(normals.rows() == observationDirections.rows());
+	for (int i = 0; i < cloud.features.cols(); i++)
+	{
+		// Check normal orientation
+		const Vector vecP = observationDirections.col(i);
+		const Vector vecN = normals.col(i);
+		const double scalar = vecP.dot(vecN);
+
+		// Swap normal
+		if(towardCenter)
+		{
+			if (scalar < 0)
+				normals.col(i) = -vecN;
+		}
+		else
+		{
+			if (scalar > 0)
+				normals.col(i) = -vecN;
+		}
+	}
 
 }
 
@@ -1464,48 +1464,48 @@
 // Constructor
 template<typename T>
 DataPointsFiltersImpl<T>::RandomSamplingDataPointsFilter::RandomSamplingDataPointsFilter(const Parameters& params):
-DataPointsFilter("RandomSamplingDataPointsFilter", RandomSamplingDataPointsFilter::availableParameters(), params),
-prob(Parametrizable::get<double>("prob"))
+	DataPointsFilter("RandomSamplingDataPointsFilter", RandomSamplingDataPointsFilter::availableParameters(), params),
+	prob(Parametrizable::get<double>("prob"))
 {
 }
 
 // Constructor
 template<typename T>
 DataPointsFiltersImpl<T>::RandomSamplingDataPointsFilter::RandomSamplingDataPointsFilter(const std::string& className, const ParametersDoc paramsDoc, const Parameters& params):
-DataPointsFilter(className, paramsDoc, params),
-prob(Parametrizable::get<double>("prob"))
+	DataPointsFilter(className, paramsDoc, params),
+	prob(Parametrizable::get<double>("prob"))
 {
 }
 
 // Compute
 template<typename T>
 typename PointMatcher<T>::DataPoints DataPointsFiltersImpl<T>::RandomSamplingDataPointsFilter::filter(
-    const DataPoints& input)
-{
-  DataPoints output(input);
-  inPlaceFilter(output);
-  return output;
+	const DataPoints& input)
+{
+	DataPoints output(input);
+	inPlaceFilter(output);
+	return output;
 }
 
 // In-place filter
 template<typename T>
 void DataPointsFiltersImpl<T>::RandomSamplingDataPointsFilter::inPlaceFilter(
-    DataPoints& cloud)
-{
-  const int nbPointsIn = cloud.features.cols();
-
-  int j = 0;
-  for (int i = 0; i < nbPointsIn; i++)
-  {
-    const float r = (float)std::rand()/(float)RAND_MAX;
-    if (r < prob)
-    {
-      cloud.setColFrom(j, cloud, i);
-      j++;
-    }
-  }
-
-  cloud.conservativeResize(j);
+	DataPoints& cloud)
+{
+	const int nbPointsIn = cloud.features.cols();
+
+	int j = 0;
+	for (int i = 0; i < nbPointsIn; i++)
+	{
+		const float r = (float)std::rand()/(float)RAND_MAX;
+		if (r < prob)
+		{
+			cloud.setColFrom(j, cloud, i);
+			j++;
+		}
+	}
+
+	cloud.conservativeResize(j);
 }
 
 template struct DataPointsFiltersImpl<float>::RandomSamplingDataPointsFilter;
@@ -1516,29 +1516,29 @@
 // Constructor
 template<typename T>
 DataPointsFiltersImpl<T>::MaxPointCountDataPointsFilter::MaxPointCountDataPointsFilter(const Parameters& params):
-RandomSamplingDataPointsFilter("MaxPointCountDataPointsFilter", MaxPointCountDataPointsFilter::availableParameters(), params),
-maxCount(Parametrizable::get<unsigned>("maxCount"))
+	RandomSamplingDataPointsFilter("MaxPointCountDataPointsFilter", MaxPointCountDataPointsFilter::availableParameters(), params),
+	maxCount(Parametrizable::get<unsigned>("maxCount"))
 {
 }
 
 // Compute
 template<typename T>
 typename PointMatcher<T>::DataPoints DataPointsFiltersImpl<T>::MaxPointCountDataPointsFilter::filter(
-    const DataPoints& input)
-{
-  DataPoints output(input);
-  inPlaceFilter(output);
-  return output;
+	const DataPoints& input)
+{
+	DataPoints output(input);
+	inPlaceFilter(output);
+	return output;
 }
 
 // In-place filter
 template<typename T>
 void DataPointsFiltersImpl<T>::MaxPointCountDataPointsFilter::inPlaceFilter(
-    DataPoints& cloud)
-{
-  if (unsigned(cloud.features.cols()) <= maxCount)
-    return;
-  RandomSamplingDataPointsFilter::inPlaceFilter(cloud);
+	DataPoints& cloud)
+{
+	if (unsigned(cloud.features.cols()) <= maxCount)
+		return;
+	RandomSamplingDataPointsFilter::inPlaceFilter(cloud);
 }
 
 template struct DataPointsFiltersImpl<float>::MaxPointCountDataPointsFilter;
@@ -1549,56 +1549,56 @@
 // Constructor
 template<typename T>
 DataPointsFiltersImpl<T>::FixStepSamplingDataPointsFilter::FixStepSamplingDataPointsFilter(const Parameters& params):
-DataPointsFilter("FixStepSamplingDataPointsFilter", FixStepSamplingDataPointsFilter::availableParameters(), params),
-startStep(Parametrizable::get<unsigned>("startStep")),
-endStep(Parametrizable::get<unsigned>("endStep")),
-stepMult(Parametrizable::get<double>("stepMult")),
-step(startStep)
-{
-  LOG_INFO_STREAM("Using FixStepSamplingDataPointsFilter with startStep=" << startStep << ", endStep=" << endStep << ", stepMult=" << stepMult);
+	DataPointsFilter("FixStepSamplingDataPointsFilter", FixStepSamplingDataPointsFilter::availableParameters(), params),
+	startStep(Parametrizable::get<unsigned>("startStep")),
+	endStep(Parametrizable::get<unsigned>("endStep")),
+	stepMult(Parametrizable::get<double>("stepMult")),
+	step(startStep)
+{
+	LOG_INFO_STREAM("Using FixStepSamplingDataPointsFilter with startStep=" << startStep << ", endStep=" << endStep << ", stepMult=" << stepMult);
 }
 
 
 template<typename T>
 void DataPointsFiltersImpl<T>::FixStepSamplingDataPointsFilter::init()
 {
-  step = startStep;
+	step = startStep;
 }
 
 // Compute
 template<typename T>
 typename PointMatcher<T>::DataPoints DataPointsFiltersImpl<T>::FixStepSamplingDataPointsFilter::filter(
-    const DataPoints& input)
-{
-  DataPoints output(input);
-  inPlaceFilter(output);
-  return output;
+	const DataPoints& input)
+{
+	DataPoints output(input);
+	inPlaceFilter(output);
+	return output;
 }
 
 // In-place filter
 template<typename T>
 void DataPointsFiltersImpl<T>::FixStepSamplingDataPointsFilter::inPlaceFilter(
-    DataPoints& cloud)
-{
-  const int iStep(step);
-  const int nbPointsIn = cloud.features.cols();
-  const int phase(rand() % iStep);
-
-  int j = 0;
-  for (int i = phase; i < nbPointsIn; i += iStep)
-  {
-    cloud.setColFrom(j, cloud, i);
-    j++;
-  }
-
-  cloud.conservativeResize(j);
-
-  const double deltaStep(startStep * stepMult - startStep);
-  step *= stepMult;
-  if (deltaStep < 0 && step < endStep)
-    step = endStep;
-  if (deltaStep > 0 && step > endStep)
-    step = endStep;
+	DataPoints& cloud)
+{
+	const int iStep(step);
+	const int nbPointsIn = cloud.features.cols();
+	const int phase(rand() % iStep);
+
+	int j = 0;
+	for (int i = phase; i < nbPointsIn; i += iStep)
+	{
+		cloud.setColFrom(j, cloud, i);
+		j++;
+	}
+
+	cloud.conservativeResize(j);
+
+	const double deltaStep(startStep * stepMult - startStep);
+	step *= stepMult;
+	if (deltaStep < 0 && step < endStep)
+		step = endStep;
+	if (deltaStep > 0 && step > endStep)
+		step = endStep;
 
 }
 
@@ -1610,55 +1610,55 @@
 // Constructor
 template<typename T>
 DataPointsFiltersImpl<T>::ShadowDataPointsFilter::ShadowDataPointsFilter(const Parameters& params):
-DataPointsFilter("ShadowDataPointsFilter", ShadowDataPointsFilter::availableParameters(), params),
-eps(sin(Parametrizable::get<T>("eps")))
-{
-  //waring: maxAngle is change to sin(maxAngle)!
+	DataPointsFilter("ShadowDataPointsFilter", ShadowDataPointsFilter::availableParameters(), params),
+	eps(sin(Parametrizable::get<T>("eps")))
+{
+	//waring: maxAngle is change to sin(maxAngle)!
 }
 
 
 // Compute
 template<typename T>
 typename PointMatcher<T>::DataPoints DataPointsFiltersImpl<T>::ShadowDataPointsFilter::filter(
-    const DataPoints& input)
-{
-  DataPoints output(input);
-  inPlaceFilter(output);
-  return output;
+	const DataPoints& input)
+{
+	DataPoints output(input);
+	inPlaceFilter(output);
+	return output;
 }
 
 // In-place filter
 template<typename T>
 void DataPointsFiltersImpl<T>::ShadowDataPointsFilter::inPlaceFilter(
-    DataPoints& cloud)
-{
-  // Check if normals are present
-  if (!cloud.descriptorExists("normals"))
-  {
-    throw InvalidField("ShadowDataPointsFilter, Error: cannot find normals in descriptors");
-  }
-
-  const int dim = cloud.features.rows();
-
-  const BOOST_AUTO(normals, cloud.getDescriptorViewByName("normals"));
-  int j = 0;
-
-  for(int i=0; i < cloud.features.cols(); i++)
-  {
-    const Vector normal = normals.col(i).normalized();
-    const Vector point = cloud.features.block(0, i, dim-1, 1).normalized();
-
-    const T value = anyabs(normal.dot(point));
-
-    if(value > eps) // test to keep the points
-    {
-      cloud.features.col(j) = cloud.features.col(i);
-      cloud.descriptors.col(j) = cloud.descriptors.col(i);
-      j++;
-    }
-  }
-
-  cloud.conservativeResize(j);
+	DataPoints& cloud)
+{
+	// Check if normals are present
+	if (!cloud.descriptorExists("normals"))
+	{
+		throw InvalidField("ShadowDataPointsFilter, Error: cannot find normals in descriptors");
+	}
+
+	const int dim = cloud.features.rows();
+
+	const BOOST_AUTO(normals, cloud.getDescriptorViewByName("normals"));
+	int j = 0;
+
+	for(int i=0; i < cloud.features.cols(); i++)
+	{
+		const Vector normal = normals.col(i).normalized();
+		const Vector point = cloud.features.block(0, i, dim-1, 1).normalized();
+
+		const T value = anyabs(normal.dot(point));
+
+		if(value > eps) // test to keep the points
+		{
+			cloud.features.col(j) = cloud.features.col(i);
+			cloud.descriptors.col(j) = cloud.descriptors.col(i);
+			j++;
+		}
+	}
+
+	cloud.conservativeResize(j);
 }
 
 template struct DataPointsFiltersImpl<float>::ShadowDataPointsFilter;
@@ -1669,18 +1669,18 @@
 // Constructor
 template<typename T>
 DataPointsFiltersImpl<T>::SimpleSensorNoiseDataPointsFilter::SimpleSensorNoiseDataPointsFilter(const Parameters& params):
-DataPointsFilter("SimpleSensorNoiseDataPointsFilter", SimpleSensorNoiseDataPointsFilter::availableParameters(), params),
-sensorType(Parametrizable::get<unsigned>("sensorType")),
-gain(Parametrizable::get<T>("gain"))
-{
-  std::vector<string> sensorNames = boost::assign::list_of ("Sick LMS-1xx")("Hokuyo URG-04LX")("Hokuyo UTM-30LX")("Kinect / Xtion");
-  if (sensorType >= sensorNames.size())
-  {
-    throw InvalidParameter(
-        (boost::format("SimpleSensorNoiseDataPointsFilter: Error, sensorType id %1% does not exist.") % sensorType).str());
-  }
-
-  LOG_INFO_STREAM("SimpleSensorNoiseDataPointsFilter - using sensor noise model: " << sensorNames[sensorType]);
+	DataPointsFilter("SimpleSensorNoiseDataPointsFilter", SimpleSensorNoiseDataPointsFilter::availableParameters(), params),
+	sensorType(Parametrizable::get<unsigned>("sensorType")),
+	gain(Parametrizable::get<T>("gain"))
+{
+	std::vector<string> sensorNames = boost::assign::list_of ("Sick LMS-1xx")("Hokuyo URG-04LX")("Hokuyo UTM-30LX")("Kinect / Xtion");
+	if (sensorType >= sensorNames.size())
+	{
+		throw InvalidParameter(
+			(boost::format("SimpleSensorNoiseDataPointsFilter: Error, sensorType id %1% does not exist.") % sensorType).str());
+	}
+
+	LOG_INFO_STREAM("SimpleSensorNoiseDataPointsFilter - using sensor noise model: " << sensorNames[sensorType]);
 }
 
 
@@ -1688,65 +1688,65 @@
 // Compute
 template<typename T>
 typename PointMatcher<T>::DataPoints DataPointsFiltersImpl<T>::SimpleSensorNoiseDataPointsFilter::filter(
-    const DataPoints& input)
-{
-  DataPoints output(input);
-  inPlaceFilter(output);
-  return output;
+	const DataPoints& input)
+{
+	DataPoints output(input);
+	inPlaceFilter(output);
+	return output;
 }
 
 // In-place filter
 template<typename T>
 void DataPointsFiltersImpl<T>::SimpleSensorNoiseDataPointsFilter::inPlaceFilter(
-    DataPoints& cloud)
-{
-  cloud.allocateDescriptor("simpleSensorNoise", 1);
-  BOOST_AUTO(noise, cloud.getDescriptorViewByName("simpleSensorNoise"));
-
-  switch(sensorType)
-  {
-    case 0: // Sick LMS-1xx
-    {
-      noise = computeLaserNoise(0.012, 0.0068, 0.0008, cloud.features);
-      break;
-    }
-    case 1: // Hokuyo URG-04LX
-    {
-      noise = computeLaserNoise(0.028, 0.0013, 0.0001, cloud.features);
-      break;
-    }
-    case 2: // Hokuyo UTM-30LX
-    {
-      noise = computeLaserNoise(0.018, 0.0006, 0.0015, cloud.features);
-      break;
-    }
-    case 3: // Kinect / Xtion
-    {
-      const int dim = cloud.features.rows();
-      const Matrix squaredValues(cloud.features.topRows(dim-1).colwise().norm().array().square());
-      noise = squaredValues*(0.5*0.00285);
-      break;
-    }
-    default:
-      throw InvalidParameter(
-          (boost::format("SimpleSensorNoiseDataPointsFilter: Error, cannot compute noise for sensorType id %1% .") % sensorType).str());
-  }
+	DataPoints& cloud)
+{
+	cloud.allocateDescriptor("simpleSensorNoise", 1);
+	BOOST_AUTO(noise, cloud.getDescriptorViewByName("simpleSensorNoise"));
+
+	switch(sensorType)
+	{
+	case 0: // Sick LMS-1xx
+	{
+		noise = computeLaserNoise(0.012, 0.0068, 0.0008, cloud.features);
+		break;
+	}
+	case 1: // Hokuyo URG-04LX
+	{
+		noise = computeLaserNoise(0.028, 0.0013, 0.0001, cloud.features);
+		break;
+	}
+	case 2: // Hokuyo UTM-30LX
+	{
+		noise = computeLaserNoise(0.018, 0.0006, 0.0015, cloud.features);
+		break;
+	}
+	case 3: // Kinect / Xtion
+	{
+		const int dim = cloud.features.rows();
+		const Matrix squaredValues(cloud.features.topRows(dim-1).colwise().norm().array().square());
+		noise = squaredValues*(0.5*0.00285);
+		break;
+	}
+	default:
+		throw InvalidParameter(
+			(boost::format("SimpleSensorNoiseDataPointsFilter: Error, cannot compute noise for sensorType id %1% .") % sensorType).str());
+	}
 
 }
 
 template<typename T>
 typename PointMatcher<T>::Matrix DataPointsFiltersImpl<T>::SimpleSensorNoiseDataPointsFilter::computeLaserNoise(const T minRadius, const T beamAngle, const T beamConst, const Matrix features)
 {
-  typedef typename Eigen::Array<T, 2, Eigen::Dynamic> Array2rows;
-
-  const int nbPoints = features.cols();
-  const int dim = features.rows();
-
-  Array2rows evalNoise = Array2rows::Constant(2, nbPoints, minRadius);
-  evalNoise.row(0) =  beamAngle * features.topRows(dim-1).colwise().norm();
-  evalNoise.row(0) += beamConst;
-
-  return evalNoise.colwise().maxCoeff();
+	typedef typename Eigen::Array<T, 2, Eigen::Dynamic> Array2rows;
+
+	const int nbPoints = features.cols();
+	const int dim = features.rows();
+
+	Array2rows evalNoise = Array2rows::Constant(2, nbPoints, minRadius);
+	evalNoise.row(0) =  beamAngle * features.topRows(dim-1).colwise().norm();
+	evalNoise.row(0) += beamConst;
+
+	return evalNoise.colwise().maxCoeff();
 
 }
 
@@ -1759,51 +1759,51 @@
 // Constructor
 template<typename T>
 DataPointsFiltersImpl<T>::ObservationDirectionDataPointsFilter::ObservationDirectionDataPointsFilter(const Parameters& params):
-DataPointsFilter("ObservationDirectionDataPointsFilter", ObservationDirectionDataPointsFilter::availableParameters(), params),
-centerX(Parametrizable::get<T>("x")),
-centerY(Parametrizable::get<T>("y")),
-centerZ(Parametrizable::get<T>("z"))
+	DataPointsFilter("ObservationDirectionDataPointsFilter", ObservationDirectionDataPointsFilter::availableParameters(), params),
+	centerX(Parametrizable::get<T>("x")),
+	centerY(Parametrizable::get<T>("y")),
+	centerZ(Parametrizable::get<T>("z"))
 {
 }
 
 // Compute
 template<typename T>
 typename PointMatcher<T>::DataPoints DataPointsFiltersImpl<T>::ObservationDirectionDataPointsFilter::filter(
-    const DataPoints& input)
-{
-  DataPoints output(input);
-  inPlaceFilter(output);
-  return output;
+	const DataPoints& input)
+{
+	DataPoints output(input);
+	inPlaceFilter(output);
+	return output;
 }
 
 // In-place filter
 template<typename T>
 void DataPointsFiltersImpl<T>::ObservationDirectionDataPointsFilter::inPlaceFilter(
-    DataPoints& cloud)
-{
-  const int dim(cloud.features.rows() - 1);
-  if (dim != 2 && dim != 3)
-  {
-    throw InvalidField(
-        (boost::format("ObservationDirectionDataPointsFilter: Error, works only in 2 or 3 dimensions, cloud has %1% dimensions.") % dim).str()
-    );
-  }
-
-  Vector center(dim);
-  center[0] = centerX;
-  center[1] = centerY;
-  if (dim == 3)
-    center[2] = centerZ;
-
-  cloud.allocateDescriptor("observationDirections", dim);
-  BOOST_AUTO(observationDirections, cloud.getDescriptorViewByName("observationDirections"));
-
-  for (int i = 0; i < cloud.features.cols(); i++)
-  {
-    // Check normal orientation
-    const Vector p(cloud.features.block(0, i, dim, 1));
-    observationDirections.col(i) = center - p;
-  }
+	DataPoints& cloud)
+{
+	const int dim(cloud.features.rows() - 1);
+	if (dim != 2 && dim != 3)
+	{
+		throw InvalidField(
+			(boost::format("ObservationDirectionDataPointsFilter: Error, works only in 2 or 3 dimensions, cloud has %1% dimensions.") % dim).str()
+		);
+	}
+
+	Vector center(dim);
+	center[0] = centerX;
+	center[1] = centerY;
+	if (dim == 3)
+		center[2] = centerZ;
+
+	cloud.allocateDescriptor("observationDirections", dim);
+	BOOST_AUTO(observationDirections, cloud.getDescriptorViewByName("observationDirections"));
+
+	for (int i = 0; i < cloud.features.cols(); i++)
+	{
+		// Check normal orientation
+		const Vector p(cloud.features.block(0, i, dim, 1));
+		observationDirections.col(i) = center - p;
+	}
 
 }
 
@@ -1834,44 +1834,43 @@
 template <typename T>
 typename PointMatcher<T>::DataPoints DataPointsFiltersImpl<T>::VoxelGridDataPointsFilter::filter(const DataPoints& input)
 {
-  DataPoints output(input);
-  inPlaceFilter(output);
-  return output;
+    DataPoints output(input);
+	inPlaceFilter(output);
+	return output;
 }
 
 template <typename T>
 void DataPointsFiltersImpl<T>::VoxelGridDataPointsFilter::inPlaceFilter(DataPoints& cloud)
 {
-<<<<<<< HEAD
-  const int numPoints(cloud.features.cols());
-  const int featDim(cloud.features.rows());
-  const int descDim(cloud.descriptors.rows());
-
-  assert (featDim == 3 || featDim == 4);
-
-  int insertDim(0);
-  if (averageExistingDescriptors)
-  {
-    // TODO: this should be in the form of an assert
-    // Validate descriptors and labels
-    for(unsigned int i = 0; i < cloud.descriptorLabels.size(); i++)
-      insertDim += cloud.descriptorLabels[i].span;
-    if (insertDim != descDim)
-      throw InvalidField("VoxelGridDataPointsFilter: Error, descriptor labels do not match descriptor data");
-  }
-
-  // TODO: Check that the voxel size is not too small, given the size of the data
-
-  // Calculate number of divisions along each axis
-  Vector minValues = cloud.features.rowwise().minCoeff();
-  Vector maxValues = cloud.features.rowwise().maxCoeff();
-
-  T minBoundX = minValues.x() / vSizeX;
-  T maxBoundX = maxValues.x() / vSizeX;
-  T minBoundY = minValues.y() / vSizeY;
-  T maxBoundY = maxValues.y() / vSizeY;
-  T minBoundZ = 0;
-  T maxBoundZ = 0;
+    const unsigned int numPoints(cloud.features.cols());
+	const int featDim(cloud.features.rows());
+	const int descDim(cloud.descriptors.rows());
+
+	assert (featDim == 3 || featDim == 4);
+
+	int insertDim(0);
+	if (averageExistingDescriptors)
+	{
+		// TODO: this should be in the form of an assert
+		// Validate descriptors and labels
+		for(unsigned int i = 0; i < cloud.descriptorLabels.size(); i++)
+			insertDim += cloud.descriptorLabels[i].span;
+		if (insertDim != descDim)
+			throw InvalidField("VoxelGridDataPointsFilter: Error, descriptor labels do not match descriptor data");
+	}
+
+	// TODO: Check that the voxel size is not too small, given the size of the data
+
+	// Calculate number of divisions along each axis
+	Vector minValues = cloud.features.rowwise().minCoeff();
+	Vector maxValues = cloud.features.rowwise().maxCoeff();
+
+    T minBoundX = minValues.x() / vSizeX;
+    T maxBoundX = maxValues.x() / vSizeX;
+    T minBoundY = minValues.y() / vSizeY;
+    T maxBoundY = maxValues.y() / vSizeY;
+    T minBoundZ = 0;
+    T maxBoundZ = 0;
 
   if (featDim == 4)
   {
@@ -1926,39 +1925,6 @@
       idx = i + j * numDivX + k * numDivX * numDivY;
     }
     else
-=======
-    const unsigned int numPoints(cloud.features.cols());
-	const int featDim(cloud.features.rows());
-	const int descDim(cloud.descriptors.rows());
-
-	assert (featDim == 3 || featDim == 4);
-
-	int insertDim(0);
-	if (averageExistingDescriptors)
-	{
-		// TODO: this should be in the form of an assert
-		// Validate descriptors and labels
-		for(unsigned int i = 0; i < cloud.descriptorLabels.size(); i++)
-			insertDim += cloud.descriptorLabels[i].span;
-		if (insertDim != descDim)
-			throw InvalidField("VoxelGridDataPointsFilter: Error, descriptor labels do not match descriptor data");
-	}
-
-	// TODO: Check that the voxel size is not too small, given the size of the data
-
-	// Calculate number of divisions along each axis
-	Vector minValues = cloud.features.rowwise().minCoeff();
-	Vector maxValues = cloud.features.rowwise().maxCoeff();
-
-    T minBoundX = minValues.x() / vSizeX;
-    T maxBoundX = maxValues.x() / vSizeX;
-    T minBoundY = minValues.y() / vSizeY;
-    T maxBoundY = maxValues.y() / vSizeY;
-    T minBoundZ = 0;
-    T maxBoundZ = 0;
-
-    if (featDim == 4)
->>>>>>> 5c48494f
     {
       idx = i + j * numDivX;
     }
@@ -1976,7 +1942,6 @@
 
   }
 
-<<<<<<< HEAD
   // store which points contain voxel position
   std::vector<unsigned int> pointsToKeep;
 
@@ -1985,9 +1950,6 @@
   {
     // Iterate through the indices and sum values to compute centroid
     for (int p = 0; p < numPoints ; p++)
-=======
-    for (unsigned int p = 0; p < numPoints; p++ )
->>>>>>> 5c48494f
     {
       unsigned int idx = indices[p];
       unsigned int firstPoint = (*voxels)[idx].firstPoint;
@@ -2059,7 +2021,6 @@
 
     for (int idx = 0; idx < numVox; idx++)
     {
-<<<<<<< HEAD
       unsigned int numPoints = (*voxels)[idx].numPoints;
       unsigned int firstPoint = (*voxels)[idx].firstPoint;
 
@@ -2072,10 +2033,6 @@
         // choose random point in voxel
         int randomIndex = std::rand() % numPoints;
         if (featDim == 4)
-=======
-        // Iterate through the indices and sum values to compute centroid
-        for (unsigned int p = 0; p < numPoints ; p++)
->>>>>>> 5c48494f
         {
 
           cloud.features(3,firstPoint) = cloud.features(3,randomIndex);
@@ -2089,7 +2046,6 @@
             cloud.descriptors(d,firstPoint) /= numPoints;
         }
 
-<<<<<<< HEAD
         pointsToKeep.push_back(firstPoint);
       }
     }
@@ -2109,12 +2065,6 @@
         // If this is the first point in the voxel, leave as is
         // if not sum up this point for centroid calculation
         if (firstPoint != p)
-=======
-        // Now iterating through the voxels
-        // Normalize sums to get centroid (average)
-        // Some voxels may be empty and are discarded
-        for(unsigned int idx = 0; idx < numVox; idx++)
->>>>>>> 5c48494f
         {
           for (int d = 0; d < descDim; d++ )
           {
@@ -2126,7 +2076,6 @@
 
     for (int idx = 0; idx < numVox; idx++)
     {
-<<<<<<< HEAD
       unsigned int numPoints = (*voxels)[idx].numPoints;
       unsigned int firstPoint = (*voxels)[idx].firstPoint;
 
@@ -2139,30 +2088,6 @@
         unsigned int j = 0;
         unsigned int k = 0;
         if (featDim == 4)
-=======
-    	// Although we don't sum over the features, we may still need to sum the descriptors
-    	if (averageExistingDescriptors)
-    	{
-    		// Iterate through the indices and sum values to compute centroid
-    		for (unsigned int p = 0; p < numPoints ; p++)
-    		{
-    			unsigned int idx = indices[p];
-    			unsigned int firstPoint = (*voxels)[idx].firstPoint;
-
-    			// If this is the first point in the voxel, leave as is
-    			// if not sum up this point for centroid calculation
-    			if (firstPoint != p)
-    			{
-    				for (int d = 0; d < descDim; d++ )
-    				{
-    					cloud.descriptors(d,firstPoint) += cloud.descriptors(d,p);
-    				}
-    			}
-    		}
-    	}
-
-        for (unsigned int idx = 0; idx < numVox; idx++)
->>>>>>> 5c48494f
         {
           k = idx / (numDivX * numDivY);
           if (k == numDivZ)
@@ -2224,64 +2149,64 @@
 // Constructor
 template<typename T>
 DataPointsFiltersImpl<T>::CutAtDescriptorThresholdDataPointsFilter::CutAtDescriptorThresholdDataPointsFilter(const Parameters& params):
-DataPointsFilter("CutAtDescriptorThresholdDataPointsFilter", CutAtDescriptorThresholdDataPointsFilter::availableParameters(), params),
-descName(Parametrizable::get<std::string>("descName")),
-useLargerThan(Parametrizable::get<bool>("useLargerThan")),
-threshold(Parametrizable::get<T>("threshold"))
+	DataPointsFilter("CutAtDescriptorThresholdDataPointsFilter", CutAtDescriptorThresholdDataPointsFilter::availableParameters(), params),
+	descName(Parametrizable::get<std::string>("descName")),
+	useLargerThan(Parametrizable::get<bool>("useLargerThan")),
+	threshold(Parametrizable::get<T>("threshold"))
 {
 }
 
 // Compute
 template<typename T>
 typename PointMatcher<T>::DataPoints DataPointsFiltersImpl<T>::CutAtDescriptorThresholdDataPointsFilter::filter(
-    const DataPoints& input)
-{
-  DataPoints output(input);
-  inPlaceFilter(output);
-  return output;
+	const DataPoints& input)
+{
+	DataPoints output(input);
+	inPlaceFilter(output);
+	return output;
 }
 
 // In-place filter
 template<typename T>
 void DataPointsFiltersImpl<T>::CutAtDescriptorThresholdDataPointsFilter::inPlaceFilter(
-    DataPoints& cloud)
-{
-  // Check field exists
-  if (!cloud.descriptorExists(descName))
-  {
-    throw InvalidField("CutAtDescriptorThresholdDataPointsFilter: Error, field not found in descriptors.");
-  }
-
-  const int nbPointsIn = cloud.features.cols();
-  typename DataPoints::View values = cloud.getDescriptorViewByName(descName);
-
-  // fill cloud values
-  int j = 0;
-  if (useLargerThan)
-  {
-    for (int i = 0; i < nbPointsIn; i++)
-    {
-      const T value(values(0,i));
-      if (value <= threshold)
-      {
-        cloud.setColFrom(j, cloud, i);
-        j++;
-      }
-    }
-  }
-  else
-  {
-    for (int i = 0; i < nbPointsIn; i++)
-    {
-      const T value(values(0,i));
-      if (value >= threshold)
-      {
-        cloud.setColFrom(j, cloud, i);
-        j++;
-      }
-    }
-  }
-  cloud.conservativeResize(j);
+	DataPoints& cloud)
+{
+	// Check field exists
+	if (!cloud.descriptorExists(descName))
+	{
+		throw InvalidField("CutAtDescriptorThresholdDataPointsFilter: Error, field not found in descriptors.");
+	}
+
+	const int nbPointsIn = cloud.features.cols();
+	typename DataPoints::View values = cloud.getDescriptorViewByName(descName);
+
+	// fill cloud values
+	int j = 0;
+	if (useLargerThan)
+	{
+		for (int i = 0; i < nbPointsIn; i++)
+		{
+			const T value(values(0,i));
+			if (value <= threshold)
+			{
+				cloud.setColFrom(j, cloud, i);
+				j++;
+			}
+		}
+	}
+	else
+	{
+		for (int i = 0; i < nbPointsIn; i++)
+		{
+			const T value(values(0,i));
+			if (value >= threshold)
+			{
+				cloud.setColFrom(j, cloud, i);
+				j++;
+			}
+		}
+	}
+	cloud.conservativeResize(j);
 }
 
 template struct DataPointsFiltersImpl<float>::CutAtDescriptorThresholdDataPointsFilter;
