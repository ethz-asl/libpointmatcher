--- conflicted
+++ resolved
@@ -244,39 +244,6 @@
 template struct MetricSpaceAligner<float>::TrimmedDistOutlierFilter;
 template struct MetricSpaceAligner<double>::TrimmedDistOutlierFilter;
 
-<<<<<<< HEAD
-=======
-// MinDistOutlierFilter
-template<typename T>
-typename MetricSpaceAligner<T>::OutlierWeights MetricSpaceAligner<T>::MinDistOutlierFilter::compute(
-	const DataPoints& filteredReading,
-	const DataPoints& filteredReference,
-	const Matches& input,
-	bool& iterate)
-{
-	
-	OutlierWeights w(input.dists.rows(), input.dists.cols());
-	for (int x = 0; x < w.cols(); ++x)
-	{
-		for (int y = 0; y < w.rows(); ++y)
-		{
-			if (input.dists(y, x) == numeric_limits<T>::infinity())
-				w(y, x) = 0;
-			else if (input.dists(y, x) < minDist)
-				w(y, x) = input.dists(y, x)/minDist;
-			else
-				w(y, x) = 1;
-		}
-	}
-	
-	return w;
-}
-
-template struct MetricSpaceAligner<float>::MinDistOutlierFilter;
-template struct MetricSpaceAligner<double>::MinDistOutlierFilter;
->>>>>>> eefd97ce
-
-
 
 // NullDescriptorOutlierFilter
 template<typename T>
