// kate: replace-tabs off; indent-width 4; indent-mode normal
// vim: ts=4:sw=4:noexpandtab
/*

Copyright (c) 2010--2012,
François Pomerleau and Stephane Magnenat, ASL, ETHZ, Switzerland
You can contact the authors at <f dot pomerleau at gmail dot com> and
<stephane at magnenat dot net>

All rights reserved.

Redistribution and use in source and binary forms, with or without
modification, are permitted provided that the following conditions are met:
    * Redistributions of source code must retain the above copyright
      notice, this list of conditions and the following disclaimer.
    * Redistributions in binary form must reproduce the above copyright
      notice, this list of conditions and the following disclaimer in the
      documentation and/or other materials provided with the distribution.
    * Neither the name of the <organization> nor the
      names of its contributors may be used to endorse or promote products
      derived from this software without specific prior written permission.

THIS SOFTWARE IS PROVIDED BY THE COPYRIGHT HOLDERS AND CONTRIBUTORS "AS IS" AND
ANY EXPRESS OR IMPLIED WARRANTIES, INCLUDING, BUT NOT LIMITED TO, THE IMPLIED
WARRANTIES OF MERCHANTABILITY AND FITNESS FOR A PARTICULAR PURPOSE ARE
DISCLAIMED. IN NO EVENT SHALL ETH-ASL BE LIABLE FOR ANY
DIRECT, INDIRECT, INCIDENTAL, SPECIAL, EXEMPLARY, OR CONSEQUENTIAL DAMAGES
(INCLUDING, BUT NOT LIMITED TO, PROCUREMENT OF SUBSTITUTE GOODS OR SERVICES;
LOSS OF USE, DATA, OR PROFITS; OR BUSINESS INTERRUPTION) HOWEVER CAUSED AND
ON ANY THEORY OF LIABILITY, WHETHER IN CONTRACT, STRICT LIABILITY, OR TORT
(INCLUDING NEGLIGENCE OR OTHERWISE) ARISING IN ANY WAY OUT OF THE USE OF THIS
SOFTWARE, EVEN IF ADVISED OF THE POSSIBILITY OF SUCH DAMAGE.

*/

#ifndef POINT_TO_PLANE_ERROR_MINIMIZER_H
#define POINT_TO_PLANE_ERROR_MINIMIZER_H

#include "PointMatcher.h"

template<typename T>
struct PointToPlaneErrorMinimizer: public PointMatcher<T>::ErrorMinimizer
{
    typedef PointMatcherSupport::Parametrizable Parametrizable;
    typedef PointMatcherSupport::Parametrizable P;
    typedef Parametrizable::Parameters Parameters;
    typedef Parametrizable::ParameterDoc ParameterDoc;
    typedef Parametrizable::ParametersDoc ParametersDoc;

    typedef typename PointMatcher<T>::DataPoints DataPoints;
    typedef typename PointMatcher<T>::Matches Matches;
    typedef typename PointMatcher<T>::OutlierWeights OutlierWeights;
    typedef typename PointMatcher<T>::ErrorMinimizer ErrorMinimizer;
    typedef typename PointMatcher<T>::ErrorMinimizer::ErrorElements ErrorElements;
    typedef typename PointMatcher<T>::TransformationParameters TransformationParameters;
    typedef typename PointMatcher<T>::Vector Vector;
    typedef typename PointMatcher<T>::Matrix Matrix;

	virtual inline const std::string name()
	{
		return "PointToPlaneErrorMinimizer";
	}

    inline static const std::string description()
    {
        return "Point-to-plane error (or point-to-line in 2D). Per \\cite{Chen1991Point2Plane}.";
    }

    inline static const ParametersDoc availableParameters()
    {
        return {
<<<<<<< HEAD
                {"force2D", "If set to true(1), the minimization will be force to give a solution in 2D (i.e., on the XY-plane) even with 3D inputs.", "0", "0", "1", &P::Comp<bool>},
=======
                {"force2D", "If set to true(1), the minimization will be forced to give a solution in 2D (i.e., on the XY-plane) even with 3D inputs.", "0", "0", "1", &P::Comp<bool>},
>>>>>>> 42905f4d
                {"force4DOF", "If set to true(1), the minimization will optimize only yaw and translation, pitch and roll will follow the prior.", "0", "0", "1", &P::Comp<bool>}

        };
    }

    const bool force2D;
    const bool force4DOF;

    PointToPlaneErrorMinimizer(const Parameters& params = Parameters());
    PointToPlaneErrorMinimizer(const ParametersDoc paramsDoc, const Parameters& params);
    //virtual TransformationParameters compute(const DataPoints& filteredReading, const DataPoints& filteredReference, const OutlierWeights& outlierWeights, const Matches& matches);
    virtual TransformationParameters compute(const ErrorElements& mPts);
	TransformationParameters compute_in_place(ErrorElements& mPts);
    virtual T getResidualError(const DataPoints& filteredReading, const DataPoints& filteredReference, const OutlierWeights& outlierWeights, const Matches& matches) const;
    virtual T getOverlap() const;

    static T computeResidualError(ErrorElements mPts, const bool& force2D);
};

template<typename T, typename MatrixA, typename Vector>
void solvePossiblyUnderdeterminedLinearSystem(const MatrixA& A, const Vector & b, Vector & x);

#endif<|MERGE_RESOLUTION|>--- conflicted
+++ resolved
@@ -69,11 +69,7 @@
     inline static const ParametersDoc availableParameters()
     {
         return {
-<<<<<<< HEAD
-                {"force2D", "If set to true(1), the minimization will be force to give a solution in 2D (i.e., on the XY-plane) even with 3D inputs.", "0", "0", "1", &P::Comp<bool>},
-=======
                 {"force2D", "If set to true(1), the minimization will be forced to give a solution in 2D (i.e., on the XY-plane) even with 3D inputs.", "0", "0", "1", &P::Comp<bool>},
->>>>>>> 42905f4d
                 {"force4DOF", "If set to true(1), the minimization will optimize only yaw and translation, pitch and roll will follow the prior.", "0", "0", "1", &P::Comp<bool>}
 
         };
