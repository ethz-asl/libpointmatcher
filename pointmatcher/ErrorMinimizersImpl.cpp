--- conflicted
+++ resolved
@@ -613,13 +613,8 @@
 
   Matrix normals = reference.getDescriptorViewByName("normals");
 
-<<<<<<< HEAD
 	if (normals.rows() < 3)    // Make sure there are normals in DataPoints
 		return std::numeric_limits<T>::max() * Matrix::Identity(6,6);
-=======
-  if (normals.rows() < 3)    // Make sure there are normals in DataPoints
-    return std::numeric_limits<T>::max() * Matrix::Identity(6,6);
->>>>>>> 07d310f4
 
   T beta = -asin(transformation(2,0));
   T alpha = atan2(transformation(2,1), transformation(2,2));
