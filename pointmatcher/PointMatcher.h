// kate: replace-tabs off; indent-width 4; indent-mode normal
// vim: ts=4:sw=4:noexpandtab
/*

Copyright (c) 2010--2012,
Francois Pomerleau and Stephane Magnenat, ASL, ETHZ, Switzerland
You can contact the authors at <f dot pomerleau at gmail dot com> and
<stephane at magnenat dot net>

All rights reserved.

Redistribution and use in source and binary forms, with or without
modification, are permitted provided that the following conditions are met:
    * Redistributions of source code must retain the above copyright
      notice, this list of conditions and the following disclaimer.
    * Redistributions in binary form must reproduce the above copyright
      notice, this list of conditions and the following disclaimer in the
      documentation and/or other materials provided with the distribution.
    * Neither the name of the <organization> nor the
      names of its contributors may be used to endorse or promote products
      derived from this software without specific prior written permission.

THIS SOFTWARE IS PROVIDED BY THE COPYRIGHT HOLDERS AND CONTRIBUTORS "AS IS" AND
ANY EXPRESS OR IMPLIED WARRANTIES, INCLUDING, BUT NOT LIMITED TO, THE IMPLIED
WARRANTIES OF MERCHANTABILITY AND FITNESS FOR A PARTICULAR PURPOSE ARE
DISCLAIMED. IN NO EVENT SHALL ETH-ASL BE LIABLE FOR ANY
DIRECT, INDIRECT, INCIDENTAL, SPECIAL, EXEMPLARY, OR CONSEQUENTIAL DAMAGES
(INCLUDING, BUT NOT LIMITED TO, PROCUREMENT OF SUBSTITUTE GOODS OR SERVICES;
LOSS OF USE, DATA, OR PROFITS; OR BUSINESS INTERRUPTION) HOWEVER CAUSED AND
ON ANY THEORY OF LIABILITY, WHETHER IN CONTRACT, STRICT LIABILITY, OR TORT
(INCLUDING NEGLIGENCE OR OTHERWISE) ARISING IN ANY WAY OUT OF THE USE OF THIS
SOFTWARE, EVEN IF ADVISED OF THE POSSIBILITY OF SUCH DAMAGE.

*/

#ifndef __POINTMATCHER_CORE_H
#define __POINTMATCHER_CORE_H

#ifndef EIGEN_USE_NEW_STDVECTOR
#define EIGEN_USE_NEW_STDVECTOR
#endif // EIGEN_USE_NEW_STDVECTOR
//#define EIGEN2_SUPPORT

//TODO: investigate if that causes more problems down the road
#define EIGEN_NO_DEBUG

#include "Eigen/StdVector"
#include "Eigen/Core"
#include "Eigen/Geometry"


#include <boost/thread/mutex.hpp>

#include <stdexcept>
#include <limits>
#include <iostream>
#include <ostream>
#include <memory>
//#include <cstdint>
#include <boost/cstdint.hpp>

#include "DeprecationWarnings.h"
#include "Parametrizable.h"
#include "Registrar.h"
 
/*! 
	\file PointMatcher.h
	\brief public interface
*/


//! version of the Pointmatcher library as string
#define POINTMATCHER_VERSION "1.2.4"
//! version of the Pointmatcher library as an int
#define POINTMATCHER_VERSION_INT 10204

//! Functions and classes that are not dependant on scalar type are defined in this namespace
namespace PointMatcherSupport
{
	// TODO: gather all exceptions

	//! An exception thrown when one tries to use a module type that does not exist
	struct InvalidModuleType: std::runtime_error
	{
		InvalidModuleType(const std::string& reason);
	};

	//! An expection thrown when a transformation has invalid parameters
	struct TransformationError: std::runtime_error
	{
		//! return an exception when a transformation has invalid parameters
		TransformationError(const std::string& reason);
	};
<<<<<<< HEAD

	//! A vector of std::shared_ptr<S> that behaves like a std::vector<S>
	template<typename S>
	struct SharedPtrVector: public std::vector<std::shared_ptr<S> >
	{
		//! Add an instance of S to the vector, take ownership
		void push_back(S* v) { std::vector<std::shared_ptr<S> >::push_back(std::shared_ptr<S>(v)); }
	};
=======
>>>>>>> ab8b9c86
	
	//! The logger interface, used to output warnings and informations
	struct Logger: public Parametrizable
	{
		Logger();
		Logger(const std::string& className, const ParametersDoc paramsDoc, const Parameters& params);
		
		virtual ~Logger();
		virtual bool hasInfoChannel() const;
		virtual void beginInfoEntry(const char *file, unsigned line, const char *func);
		virtual std::ostream* infoStream();
		virtual void finishInfoEntry(const char *file, unsigned line, const char *func);
		virtual bool hasWarningChannel() const;
		virtual void beginWarningEntry(const char *file, unsigned line, const char *func);
		virtual std::ostream* warningStream();
		virtual void finishWarningEntry(const char *file, unsigned line, const char *func);
	};
	
	void setLogger(std::shared_ptr<Logger> newLogger);
	
	void validateFile(const std::string& fileName);
	
	//! Data from a CSV file
	typedef std::map<std::string, std::vector<std::string> > CsvElements;
}

//! Functions and classes that are dependant on scalar type are defined in this templatized class
template<typename T>
struct PointMatcher
{
	// ---------------------------------
	// macros for constants
	// ---------------------------------
	
	//! The smallest value larger than 0
	#define ZERO_PLUS_EPS (0. + std::numeric_limits<double>::epsilon())
	//! The largest value smaller than 1
	#define ONE_MINUS_EPS (1. - std::numeric_limits<double>::epsilon())
	
	// ---------------------------------
	// exceptions
	// ---------------------------------

	//TODO: gather exceptions here and in Exceptions.cpp

	//! Point matcher did not converge
	struct ConvergenceError: std::runtime_error
	{
		ConvergenceError(const std::string& reason);
	};


	// ---------------------------------
	// eigen and nabo-based types
	// ---------------------------------
	
	//! The scalar type
	typedef T ScalarType;
	//! A vector over ScalarType
	typedef typename Eigen::Matrix<T, Eigen::Dynamic, 1> Vector;
	//! A vector of vector over ScalarType, not a matrix
	typedef std::vector<Vector, Eigen::aligned_allocator<Vector> > VectorVector;
	//! A quaternion over ScalarType
	typedef typename Eigen::Quaternion<T> Quaternion;
	//! A vector of quaternions over ScalarType
	typedef std::vector<Quaternion, Eigen::aligned_allocator<Quaternion> > QuaternionVector;
	//! A dense matrix over ScalarType
	typedef typename Eigen::Matrix<T, Eigen::Dynamic, Eigen::Dynamic> Matrix;
	//! A dense integer matrix
	typedef typename Eigen::Matrix<int, Eigen::Dynamic, Eigen::Dynamic> IntMatrix;
	//! A dense signed 64-bits matrix
<<<<<<< HEAD
	typedef typename Eigen::Matrix<std::int64_t, Eigen::Dynamic, Eigen::Dynamic> Int64Matrix;
	
=======
	typedef typename Eigen::Matrix<boost::int64_t, Eigen::Dynamic, Eigen::Dynamic> Int64Matrix;
	//! A dense array over ScalarType
	typedef typename Eigen::Array<T, Eigen::Dynamic, Eigen::Dynamic> Array;


>>>>>>> ab8b9c86
	//! A matrix holding the parameters a transformation.
	/**
		The transformation lies in the special Euclidean group of dimension \f$n\f$, \f$SE(n)\f$, implemented as a dense matrix of size \f$n+1 \times n+1\f$ over ScalarType.
	*/
	typedef Matrix TransformationParameters;
	
	// alias for scope reasons
	typedef PointMatcherSupport::Parametrizable Parametrizable; //!< alias
	typedef Parametrizable::Parameters Parameters; //!< alias
	typedef Parametrizable::ParameterDoc ParameterDoc; //!< alias
	typedef Parametrizable::ParametersDoc ParametersDoc; //!< alias
	typedef Parametrizable::InvalidParameter InvalidParameter; //!< alias
	
	// ---------------------------------
	// input types
	// ---------------------------------
	
	//! A point cloud
	/**
		For every point, it has features and, optionally, descriptors.
		Features are typically the coordinates of the point in the space.
		Descriptors contain information attached to the point, such as its color, its normal vector, etc.
		In both features and descriptors, every point can have multiple channels.
		Every channel has a dimension and a name.
		For instance, a typical 3D cloud might have the channels \c x, \c y, \c z, \c w of dimension 1 as features (using homogeneous coordinates), and the channel \c normal of size 3 as descriptor.
		There are no sub-channels, such as \c normal.x, for the sake of simplicity.
		Moreover, the position of the points is in homogeneous coordinates because they need both translation and rotation, while the normals need only rotation.
		All channels contain scalar values of type ScalarType.
	*/
	struct DataPoints
	{
		//! A view on a feature or descriptor
		typedef Eigen::Block<Matrix> View;
		//! A view on a time
		typedef Eigen::Block<Int64Matrix> TimeView;
		//! A view on a const feature or const descriptor
		typedef const Eigen::Block<const Matrix> ConstView;
		//! a view on a const time
		typedef const Eigen::Block<const Int64Matrix> TimeConstView;
		//! An index to a row or a column
		typedef typename Matrix::Index Index;
		
		//! The name for a certain number of dim
		struct Label
		{
			std::string text; //!< name of the label
			size_t span; //!< number of data dimensions the label spans
			Label(const std::string& text = "", const size_t span = 0);
			bool operator ==(const Label& that) const;
		};
		//! A vector of Label
		struct Labels: std::vector<Label>
		{
			typedef typename std::vector<Label>::const_iterator const_iterator; //!< alias
			Labels();
			Labels(const Label& label);
			bool contains(const std::string& text) const;
			size_t totalDim() const;
			friend std::ostream& operator<< (std::ostream& stream, const Labels& labels)
			{
				for(size_t i=0; i<labels.size(); i++)
				{
					stream << labels[i].text;
					if(i != (labels.size() -1))
						stream << ", ";
				}

				return stream;
			};
		};
		
		//! An exception thrown when one tries to access features or descriptors unexisting or of wrong dimensions
		struct InvalidField: std::runtime_error
		{
			InvalidField(const std::string& reason);
		};
		
		// Constructors from descriptions (reserve memory)
		DataPoints();
		DataPoints(const Labels& featureLabels, const Labels& descriptorLabels, const size_t pointCount);
		DataPoints(const Labels& featureLabels, const Labels& descriptorLabels, const Labels& timeLabels, const size_t pointCount);

		// Copy constructors from partial data
		DataPoints(const Matrix& features, const Labels& featureLabels);
		DataPoints(const Matrix& features, const Labels& featureLabels, const Matrix& descriptors, const Labels& descriptorLabels);
		DataPoints(const Matrix& features, const Labels& featureLabels, const Matrix& descriptors, const Labels& descriptorLabels, const Int64Matrix& times, const Labels& timeLabels);
		
		bool operator ==(const DataPoints& that) const;
	
		unsigned getNbPoints() const;
		unsigned getEuclideanDim() const;
		unsigned getHomogeneousDim() const;
		unsigned getNbGroupedDescriptors() const;
		unsigned getDescriptorDim() const;
		unsigned getTimeDim() const;

		void save(const std::string& fileName, bool binary = false) const;
		static DataPoints load(const std::string& fileName);
		
		void concatenate(const DataPoints& dp);
		void conservativeResize(Index pointCount);
		DataPoints createSimilarEmpty() const;
		DataPoints createSimilarEmpty(Index pointCount) const;
		void setColFrom(Index thisCol, const DataPoints& that, Index thatCol);
		void swapCols(Index iCol,Index jCol);
		
		// methods related to features
		void allocateFeature(const std::string& name, const unsigned dim);
		void allocateFeatures(const Labels& newLabels);
		void addFeature(const std::string& name, const Matrix& newFeature);
		void removeFeature(const std::string& name);
		Matrix getFeatureCopyByName(const std::string& name) const;
		ConstView getFeatureViewByName(const std::string& name) const;
		View getFeatureViewByName(const std::string& name);
		ConstView getFeatureRowViewByName(const std::string& name, const unsigned row) const;
		View getFeatureRowViewByName(const std::string& name, const unsigned row);
		bool featureExists(const std::string& name) const;
		bool featureExists(const std::string& name, const unsigned dim) const;
		unsigned getFeatureDimension(const std::string& name) const;
		unsigned getFeatureStartingRow(const std::string& name) const;
		
		// methods related to descriptors
		void allocateDescriptor(const std::string& name, const unsigned dim);
		void allocateDescriptors(const Labels& newLabels);
		void addDescriptor(const std::string& name, const Matrix& newDescriptor);
		void removeDescriptor(const std::string& name);
		Matrix getDescriptorCopyByName(const std::string& name) const;
		ConstView getDescriptorViewByName(const std::string& name) const;
		View getDescriptorViewByName(const std::string& name);
		ConstView getDescriptorRowViewByName(const std::string& name, const unsigned row) const;
		View getDescriptorRowViewByName(const std::string& name, const unsigned row);
		bool descriptorExists(const std::string& name) const;
		bool descriptorExists(const std::string& name, const unsigned dim) const;
		unsigned getDescriptorDimension(const std::string& name) const;
		unsigned getDescriptorStartingRow(const std::string& name) const;
		void assertDescriptorConsistency() const;
		
		// methods related to times
		void allocateTime(const std::string& name, const unsigned dim);
		void allocateTimes(const Labels& newLabels);
		void addTime(const std::string& name, const Int64Matrix& newTime);
		void removeTime(const std::string& name);
		Int64Matrix getTimeCopyByName(const std::string& name) const;
		TimeConstView getTimeViewByName(const std::string& name) const;
		TimeView getTimeViewByName(const std::string& name);
		TimeConstView getTimeRowViewByName(const std::string& name, const unsigned row) const;
		TimeView getTimeRowViewByName(const std::string& name, const unsigned row);
		bool timeExists(const std::string& name) const;
		bool timeExists(const std::string& name, const unsigned dim) const;
		unsigned getTimeDimension(const std::string& name) const;
		unsigned getTimeStartingRow(const std::string& name) const;
		void assertTimesConsistency() const;

		Matrix features; //!< features of points in the cloud
		Labels featureLabels; //!< labels of features
		Matrix descriptors; //!< descriptors of points in the cloud, might be empty
		Labels descriptorLabels; //!< labels of descriptors
		Int64Matrix times; //!< time associated to each points, might be empty
		Labels timeLabels; //!< labels of times.
	
	private:
		void assertConsistency(const std::string& dataName, const int dataRows, const int dataCols, const Labels& labels) const;
		template<typename MatrixType> 
		void allocateFields(const Labels& newLabels, Labels& labels, MatrixType& data) const;
		template<typename MatrixType> 
		void allocateField(const std::string& name, const unsigned dim, Labels& labels, MatrixType& data) const;
		template<typename MatrixType> 
		void addField(const std::string& name, const MatrixType& newField, Labels& labels, MatrixType& data) const;
		template<typename MatrixType>
		void removeField(const std::string& name, Labels& labels, MatrixType& data) const;
		template<typename MatrixType>
		const Eigen::Block<const MatrixType> getConstViewByName(const std::string& name, const Labels& labels, const MatrixType& data, const int viewRow = -1) const;
		template<typename MatrixType>
		Eigen::Block<MatrixType> getViewByName(const std::string& name, const Labels& labels, MatrixType& data, const int viewRow = -1) const;
		bool fieldExists(const std::string& name, const unsigned dim, const Labels& labels) const;
		unsigned getFieldDimension(const std::string& name, const Labels& labels) const;
		unsigned getFieldStartingRow(const std::string& name, const Labels& labels) const;

		template<typename MatrixType>
		void concatenateLabelledMatrix(Labels* labels, MatrixType* data, const Labels extraLabels, const MatrixType extraData);
	};
	
	static void swapDataPoints(DataPoints& a, DataPoints& b);

	// ---------------------------------
	// intermediate types
	// ---------------------------------
	
	//! Result of the data-association step (Matcher::findClosests), before outlier rejection.
	/**
		This class holds a list of associated reference identifiers, along with the corresponding \e squared distance, for all points in the reading.
		A single point in the reading can have one or multiple matches.
	*/
	struct Matches
	{
		typedef Matrix Dists; //!< Squared distances to closest points, dense matrix of ScalarType
		typedef IntMatrix Ids; //!< Identifiers of closest points, dense matrix of integers
	

		static constexpr int InvalidId = -1; //! In case of too few matches the ids are filled with InvalidId
		static constexpr T InvalidDist = std::numeric_limits<T>::infinity(); //! In case of too few matches the dists are filled with InvalidDist

		Matches();
		Matches(const Dists& dists, const Ids ids);
		Matches(const int knn, const int pointsCount);
		
		Dists dists; //!< squared distances to closest points
		Ids ids; //!< identifiers of closest points
		
		T getDistsQuantile(const T quantile) const;
		T getMedianAbsDeviation() const;
		T getStandardDeviation() const;

	};

	//! Weights of the associations between the points in Matches and the points in the reference.
	/**
		A weight of 0 means no association, while a weight of 1 means a complete trust in association.
	*/
	typedef Matrix OutlierWeights;
	
	// ---------------------------------
	// types of processing bricks
	// ---------------------------------
	
	//! A function that transforms points and their descriptors given a transformation matrix
	struct Transformation: public Parametrizable
	{
		Transformation();
		Transformation(const std::string& className, const ParametersDoc paramsDoc, const Parameters& params);
		virtual ~Transformation();
		
		//! Transform input using the transformation matrix
		virtual DataPoints compute(const DataPoints& input, const TransformationParameters& parameters) const = 0; 

		//! Return whether the given parameters respect the expected constraints
		virtual bool checkParameters(const TransformationParameters& parameters) const = 0;

		//! Return a valid version of the given transformation
		virtual TransformationParameters correctParameters(const TransformationParameters& parameters) const = 0;

	};
	
	//! A chain of Transformation
	struct Transformations: public std::vector<std::shared_ptr<Transformation> >
	{
		void apply(DataPoints& cloud, const TransformationParameters& parameters) const;
	};
	typedef typename Transformations::iterator TransformationsIt; //!< alias
	typedef typename Transformations::const_iterator TransformationsConstIt; //!< alias
	
	DEF_REGISTRAR(Transformation)
	
	// ---------------------------------
	
	//! A data filter takes a point cloud as input, transforms it, and produces another point cloud as output.
	/**
		The filter might add information, for instance surface normals, or might change the number of points, for instance by randomly removing some of them.
	*/
	struct DataPointsFilter: public Parametrizable
	{
		DataPointsFilter();
		DataPointsFilter(const std::string& className, const ParametersDoc paramsDoc, const Parameters& params);
		virtual ~DataPointsFilter();
		virtual void init();

		//! Apply filters to input point cloud.  This is the non-destructive version and returns a copy.
		virtual DataPoints filter(const DataPoints& input) = 0;

		//! Apply these filters to a point cloud without copying.
		virtual void inPlaceFilter(DataPoints& cloud) = 0;
	};
	
	//! A chain of DataPointsFilter
	struct DataPointsFilters: public std::vector<std::shared_ptr<DataPointsFilter> >
	{
		DataPointsFilters();
		DataPointsFilters(std::istream& in);
		void init();
		void apply(DataPoints& cloud);
	};
	typedef typename DataPointsFilters::iterator DataPointsFiltersIt; //!< alias
	typedef typename DataPointsFilters::const_iterator DataPointsFiltersConstIt; //!< alias
	
	DEF_REGISTRAR(DataPointsFilter)
	
	// ---------------------------------
	
	//! A matcher links points in the reading to points in the reference.
	/**
		This typically uses a space-partitioning structure such as a kd-tree for performance optimization.
	*/
	struct Matcher: public Parametrizable
	{
		unsigned long visitCounter; //!< number of points visited
		
		Matcher();
		Matcher(const std::string& className, const ParametersDoc paramsDoc, const Parameters& params);
		virtual ~Matcher();
		
		void resetVisitCount();
		unsigned long getVisitCount() const;
		
		//! Init this matcher to find nearest neighbor in filteredReference
		virtual void init(const DataPoints& filteredReference) = 0;
		//! Find the closest neighbors of filteredReading in filteredReference passed to init()
		virtual Matches findClosests(const DataPoints& filteredReading) = 0;
	};
	
	DEF_REGISTRAR(Matcher)
	
	// ---------------------------------
	
	//! An outlier filter removes or weights links between points in reading and their matched points in reference, depending on some criteria.
	/**
		Criteria can be a fixed maximum authorized distance, a factor of the median distance, etc. 
		Points with zero weights are ignored in the subsequent minimization step.
	*/
	struct OutlierFilter: public Parametrizable
	{
		OutlierFilter();
		OutlierFilter(const std::string& className, const ParametersDoc paramsDoc, const Parameters& params);
		
		virtual ~OutlierFilter();
		
		//! Detect outliers using features
		virtual OutlierWeights compute(const DataPoints& filteredReading, const DataPoints& filteredReference, const Matches& input) = 0;
	};
	
	
	//! A chain of OutlierFilter
	struct OutlierFilters: public std::vector<std::shared_ptr<OutlierFilter> >
	{
		
		OutlierWeights compute(const DataPoints& filteredReading, const DataPoints& filteredReference, const Matches& input);
		
	};
	
	typedef typename OutlierFilters::const_iterator OutlierFiltersConstIt; //!< alias
	typedef typename OutlierFilters::iterator OutlierFiltersIt; //!< alias
	
	DEF_REGISTRAR(OutlierFilter)

	// ---------------------------------
	
	//! An error minimizer will compute a transformation matrix such as to minimize the error between the reading and the reference. 
	/**
		Typical error minimized are point-to-point and point-to-plane.
	*/
	struct ErrorMinimizer: public Parametrizable
	{
		//! A structure holding data ready for minimization. The data are "normalized", for instance there are no points with 0 weight, etc.
		struct ErrorElements
		{
			DataPoints reading; //!< reading point cloud
			DataPoints reference; //!< reference point cloud
			OutlierWeights weights; //!< weights for every association
			Matches matches; //!< associations
			int nbRejectedMatches; //!< number of matches with zero weights
			int nbRejectedPoints; //!< number of points with all matches set to zero weights
			T pointUsedRatio;  //!< the ratio of how many points were used for error minimization
			T weightedPointUsedRatio;//!< the ratio of how many points were used (with weight) for error minimization

			ErrorElements();
			ErrorElements(const DataPoints& requestedPts, const DataPoints& sourcePts, const OutlierWeights& outlierWeights, const Matches& matches);
		};
		
		ErrorMinimizer();
		ErrorMinimizer(const std::string& className, const ParametersDoc paramsDoc, const Parameters& params);
		virtual ~ErrorMinimizer();
		
		T getPointUsedRatio() const;
		T getWeightedPointUsedRatio() const;
		ErrorElements getErrorElements() const; //TODO: ensure that is return a usable value
		virtual T getOverlap() const;
		virtual Matrix getCovariance() const;
		virtual T getResidualError(const DataPoints& filteredReading, const DataPoints& filteredReference, const OutlierWeights& outlierWeights, const Matches& matches) const;
		
		//! Find the transformation that minimizes the error
		virtual TransformationParameters compute(const DataPoints& filteredReading, const DataPoints& filteredReference, const OutlierWeights& outlierWeights, const Matches& matches);
		//! Find the transformation that minimizes the error given matched pair of points. This function most be defined for all new instances of ErrorMinimizer.
		virtual TransformationParameters compute(const ErrorElements& matchedPoints) = 0;
		
		// helper functions
		static Matrix crossProduct(const Matrix& A, const Matrix& B);//TODO: this might go in pointmatcher_support namespace
		
	protected:
		//T pointUsedRatio; //!< the ratio of how many points were used for error minimization
		//T weightedPointUsedRatio; //!< the ratio of how many points were used (with weight) for error minimization
		//TODO: standardize the use of this variable
		ErrorElements lastErrorElements; //!< memory of the last computed error
	};
	
	DEF_REGISTRAR(ErrorMinimizer)
	
	// ---------------------------------
	
	//! A transformation checker can stop the iteration depending on some conditions.
	/**
		For example, a condition can be the number of times the loop was executed, or it can be related to the matching error.
		Because the modules can be chained, we defined that the relation between modules must agree through an OR-condition, while all AND-conditions are defined within a single module.
	*/
	struct TransformationChecker: public Parametrizable
	{
	protected:
		typedef std::vector<std::string> StringVector; //!< a vector of strings
		Vector limits; //!< values of limits involved in conditions to stop ICP loop
		Vector conditionVariables; //!< values of variables involved in conditions to stop ICP loop
		StringVector limitNames; //!< names of limits involved in conditions to stop ICP loop
		StringVector conditionVariableNames; //!< names of variables involved in conditions to stop ICP loop

	public:
		TransformationChecker();
		TransformationChecker(const std::string& className, const ParametersDoc paramsDoc, const Parameters& params);
		virtual ~TransformationChecker();
		//! Init, set iterate to false if iteration should stop
		virtual void init(const TransformationParameters& parameters, bool& iterate) = 0;
		//! Set iterate to false if iteration should stop
		virtual void check(const TransformationParameters& parameters, bool& iterate) = 0;
		
		const Vector& getLimits() const;
		const Vector& getConditionVariables() const;
		const StringVector& getLimitNames() const;
		const StringVector& getConditionVariableNames() const;
		
	protected:
		static Vector matrixToAngles(const TransformationParameters& parameters);
	};
	
	//! A chain of TransformationChecker
	struct TransformationCheckers: public std::vector<std::shared_ptr<TransformationChecker> >
	{
		void init(const TransformationParameters& parameters, bool& iterate);
		void check(const TransformationParameters& parameters, bool& iterate);
	};
	typedef typename TransformationCheckers::iterator TransformationCheckersIt; //!< alias
	typedef typename TransformationCheckers::const_iterator TransformationCheckersConstIt; //!< alias
	
	DEF_REGISTRAR(TransformationChecker)

	// ---------------------------------
	
	//! An inspector allows to log data at the different steps, for analysis.
	struct Inspector: public Parametrizable
	{
		
		Inspector();
		Inspector(const std::string& className, const ParametersDoc paramsDoc, const Parameters& params);
		
		// 
		virtual ~Inspector();
		virtual void init();
		
		// performance statistics
		virtual void addStat(const std::string& name, double data);
		virtual void dumpStats(std::ostream& stream);
		virtual void dumpStatsHeader(std::ostream& stream);
		
		// data statistics 
		virtual void dumpIteration(const size_t iterationNumber, const TransformationParameters& parameters, const DataPoints& filteredReference, const DataPoints& reading, const Matches& matches, const OutlierWeights& outlierWeights, const TransformationCheckers& transformationCheckers);
		virtual void finish(const size_t iterationCount);
	};
	
	DEF_REGISTRAR(Inspector) 
	
	// ---------------------------------
	
	DEF_REGISTRAR_IFACE(Logger, PointMatcherSupport::Logger)

	// ---------------------------------
	
	// algorithms
	
	//! Stuff common to all ICP algorithms
	struct ICPChainBase
	{
	public:
		DataPointsFilters readingDataPointsFilters; //!< filters for reading, applied once
		DataPointsFilters readingStepDataPointsFilters; //!< filters for reading, applied at each step
		DataPointsFilters referenceDataPointsFilters; //!< filters for reference
		Transformations transformations; //!< transformations
		std::shared_ptr<Matcher> matcher; //!< matcher
		OutlierFilters outlierFilters; //!< outlier filters
		std::shared_ptr<ErrorMinimizer> errorMinimizer; //!< error minimizer
		TransformationCheckers transformationCheckers; //!< transformation checkers
		std::shared_ptr<Inspector> inspector; //!< inspector
		
		virtual ~ICPChainBase();

		virtual void setDefault();
		
		void loadFromYaml(std::istream& in);
		unsigned getPrefilteredReadingPtsCount() const;
		unsigned getPrefilteredReferencePtsCount() const;
		
	protected:
		unsigned prefilteredReadingPtsCount; //!< remaining number of points after prefiltering but before the iterative process
		unsigned prefilteredReferencePtsCount; //!< remaining number of points after prefiltering but before the iterative process

		ICPChainBase();
		
		void cleanup();
		
        virtual void loadAdditionalYAMLContent(PointMatcherSupport::YAML::Node& doc);
		
		//! Instantiate modules if their names are in the YAML file
		template<typename R>
        const std::string& createModulesFromRegistrar(const std::string& regName, const PointMatcherSupport::YAML::Node& doc, const R& registrar, std::vector<std::shared_ptr<typename R::TargetType> >& modules);
		
		//! Instantiate a module if its name is in the YAML file
		template<typename R>
        const std::string& createModuleFromRegistrar(const std::string& regName, const PointMatcherSupport::YAML::Node& doc, const R& registrar, std::shared_ptr<typename R::TargetType>& module);
		
		//! Get the value of a field in a node
        std::string nodeVal(const std::string& regName, const PointMatcherSupport::YAML::Node& doc);
	};
	
	//! ICP algorithm
	struct ICP: ICPChainBase
	{
		TransformationParameters operator()(
			const DataPoints& readingIn,
			const DataPoints& referenceIn);

		TransformationParameters operator()(
			const DataPoints& readingIn,
			const DataPoints& referenceIn,
			const TransformationParameters& initialTransformationParameters);
		
		TransformationParameters compute(
			const DataPoints& readingIn,
			const DataPoints& referenceIn,
			const TransformationParameters& initialTransformationParameters);

		//! Return the filtered point cloud reading used in the ICP chain
		const DataPoints& getReadingFiltered() const { return readingFiltered; }

	protected:
		TransformationParameters computeWithTransformedReference(
			const DataPoints& readingIn, 
			const DataPoints& reference, 
			const TransformationParameters& T_refIn_refMean,
			const TransformationParameters& initialTransformationParameters);

		DataPoints readingFiltered; //!< reading point cloud after the filters were applied
	};
	
	//! ICP alogrithm, taking a sequence of clouds and using a map
	//! Warning: used with caution, you need to set the map manually.
	struct ICPSequence: public ICP
	{
		TransformationParameters operator()(
			const DataPoints& cloudIn);
		TransformationParameters operator()(
			const DataPoints& cloudIn,
			const TransformationParameters& initialTransformationParameters);
		TransformationParameters compute(
			const DataPoints& cloudIn,
			const TransformationParameters& initialTransformationParameters);
		
		bool hasMap() const;
		bool setMap(const DataPoints& map);
		void clearMap();
		PM_DEPRECATED("Use getPrefilteredInternalMap instead. "
			            "Function now always returns map with filter chain applied. "
			            "This may have altered your program behavior."
		              "Reasons for this stated here and in associated PR: "
		              "https://github.com/ethz-asl/libpointmatcher/issues/209.")
		const DataPoints& getInternalMap() const;
		const DataPoints& getPrefilteredInternalMap() const;
		PM_DEPRECATED("Use getPrefilteredMap instead. "
									"Function now always returns map with filter chain applied. "
			            "This may have altered your program behavior."
			            "Reasons for this stated here and in associated PR: "
			            "https://github.com/ethz-asl/libpointmatcher/issues/209")
		const DataPoints getMap() const;
		const DataPoints getPrefilteredMap() const;
		
	protected:
		DataPoints mapPointCloud; //!< point cloud of the map, always in global frame (frame of first point cloud)
		TransformationParameters T_refIn_refMean; //!< offset for centered map
	};
	
	// ---------------------------------
	// Instance-related functions
	// ---------------------------------
	
	PointMatcher();
	
	static const PointMatcher& get();

	
}; // PointMatcher<T>

#endif // __POINTMATCHER_CORE_H
<|MERGE_RESOLUTION|>--- conflicted
+++ resolved
@@ -91,7 +91,6 @@
 		//! return an exception when a transformation has invalid parameters
 		TransformationError(const std::string& reason);
 	};
-<<<<<<< HEAD
 
 	//! A vector of std::shared_ptr<S> that behaves like a std::vector<S>
 	template<typename S>
@@ -100,8 +99,6 @@
 		//! Add an instance of S to the vector, take ownership
 		void push_back(S* v) { std::vector<std::shared_ptr<S> >::push_back(std::shared_ptr<S>(v)); }
 	};
-=======
->>>>>>> ab8b9c86
 	
 	//! The logger interface, used to output warnings and informations
 	struct Logger: public Parametrizable
@@ -173,16 +170,11 @@
 	//! A dense integer matrix
 	typedef typename Eigen::Matrix<int, Eigen::Dynamic, Eigen::Dynamic> IntMatrix;
 	//! A dense signed 64-bits matrix
-<<<<<<< HEAD
 	typedef typename Eigen::Matrix<std::int64_t, Eigen::Dynamic, Eigen::Dynamic> Int64Matrix;
-	
-=======
-	typedef typename Eigen::Matrix<boost::int64_t, Eigen::Dynamic, Eigen::Dynamic> Int64Matrix;
 	//! A dense array over ScalarType
 	typedef typename Eigen::Array<T, Eigen::Dynamic, Eigen::Dynamic> Array;
 
 
->>>>>>> ab8b9c86
 	//! A matrix holding the parameters a transformation.
 	/**
 		The transformation lies in the special Euclidean group of dimension \f$n\f$, \f$SE(n)\f$, implemented as a dense matrix of size \f$n+1 \times n+1\f$ over ScalarType.
