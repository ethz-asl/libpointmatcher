--- conflicted
+++ resolved
@@ -70,9 +70,9 @@
 
 
 //! version of the Pointmatcher library as string
-#define POINTMATCHER_VERSION "1.2.3"
+#define POINTMATCHER_VERSION "1.2.1"
 //! version of the Pointmatcher library as an int
-#define POINTMATCHER_VERSION_INT 10203
+#define POINTMATCHER_VERSION_INT 10201
 
 //! Functions and classes that are not dependant on scalar type are defined in this namespace
 namespace PointMatcherSupport
@@ -172,11 +172,7 @@
 	//! A dense integer matrix
 	typedef typename Eigen::Matrix<int, Eigen::Dynamic, Eigen::Dynamic> IntMatrix;
 	//! A dense unsigned 64-bits matrix
-<<<<<<< HEAD
 	typedef typename Eigen::Matrix<boost::uint64_t, Eigen::Dynamic, Eigen::Dynamic> Uint64Matrix;
-=======
-	typedef typename Eigen::Matrix<boost::int64_t, Eigen::Dynamic, Eigen::Dynamic> Int64Matrix;
->>>>>>> 2bc1360a
 	
 	//! A matrix holding the parameters a transformation.
 	/**
@@ -212,19 +208,11 @@
 		//! A view on a feature or descriptor
 		typedef Eigen::Block<Matrix> View;
 		//! A view on a time
-<<<<<<< HEAD
-		typedef Eigen::Block<Uint64Matrix> TimeView;
-		//! A view on a const feature or const descriptor
-		typedef const Eigen::Block<const Matrix> ConstView;
-		//! a view on a const time
-		typedef const Eigen::Block<const Uint64Matrix> TimeConstView;
-=======
 		typedef Eigen::Block<Int64Matrix> TimeView;
 		//! A view on a const feature or const descriptor
 		typedef const Eigen::Block<const Matrix> ConstView;
 		//! a view on a const time
 		typedef const Eigen::Block<const Int64Matrix> TimeConstView;
->>>>>>> 2bc1360a
 		//! An index to a row or a column
 		typedef typename Matrix::Index Index;
 		
@@ -256,11 +244,8 @@
 		DataPoints();
 		DataPoints(const Labels& featureLabels, const Labels& descriptorLabels, const size_t pointCount);
 		DataPoints(const Labels& featureLabels, const Labels& descriptorLabels, const Labels& timeLabels, const size_t pointCount);
-<<<<<<< HEAD
-=======
 
 		// Copy constructors from partial data
->>>>>>> 2bc1360a
 		DataPoints(const Matrix& features, const Labels& featureLabels);
 		DataPoints(const Matrix& features, const Labels& featureLabels, const Matrix& descriptors, const Labels& descriptorLabels);
 		DataPoints(const Matrix& features, const Labels& featureLabels, const Matrix& descriptors, const Labels& descriptorLabels, const Int64Matrix& times, const Labels& timeLabels);
@@ -317,15 +302,9 @@
 		// methods related to times
 		void allocateTime(const std::string& name, const unsigned dim);
 		void allocateTimes(const Labels& newLabels);
-<<<<<<< HEAD
-		void addTime(const std::string& name, const Uint64Matrix& newTime);
-		void removeTime(const std::string& name);
-		Uint64Matrix getTimeCopyByName(const std::string& name) const;
-=======
 		void addTime(const std::string& name, const Int64Matrix& newTime);
 		void removeTime(const std::string& name);
 		Int64Matrix getTimeCopyByName(const std::string& name) const;
->>>>>>> 2bc1360a
 		TimeConstView getTimeViewByName(const std::string& name) const;
 		TimeView getTimeViewByName(const std::string& name);
 		TimeConstView getTimeRowViewByName(const std::string& name, const unsigned row) const;
@@ -340,11 +319,7 @@
 		Labels featureLabels; //!< labels of features
 		Matrix descriptors; //!< descriptors of points in the cloud, might be empty
 		Labels descriptorLabels; //!< labels of descriptors
-<<<<<<< HEAD
-		Uint64Matrix times; //!< time associated to each points, might be empty
-=======
 		Int64Matrix times; //!< time associated to each points, might be empty
->>>>>>> 2bc1360a
 		Labels timeLabels; //!< labels of times.
 	
 	private:
