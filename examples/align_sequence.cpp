--- conflicted
+++ resolved
@@ -73,35 +73,19 @@
 	std::shared_ptr<PM::DataPointsFilter> densityFilter =
 					PM::get().DataPointsFilterRegistrar.create(
 						"SurfaceNormalDataPointsFilter",
-<<<<<<< HEAD
 						{
 							{"knn", "10"},
 							{"epsilon", "5"},
 							{"keepNormals", "0"},
 							{"keepDensities", "1"}
 						}
-                    ));
+                    );
 
-	PM::DataPointsFilter* maxDensitySubsample(
+	std::shared_ptr<PM::DataPointsFilter> maxDensitySubsample =
 					PM::get().DataPointsFilterRegistrar.create(
 						"MaxDensityDataPointsFilter",
 						{{"maxDensity", toParam(30)}}
-                    ));
-=======
-						map_list_of
-						("knn", "10")
-						("epsilon", "5") 
-						("keepNormals", "0")
-						("keepDensities", "1")
-						);
-	
-	std::shared_ptr<PM::DataPointsFilter> maxDensitySubsample =
-					PM::get().DataPointsFilterRegistrar.create(
-						"MaxDensityDataPointsFilter",
-						map_list_of
-						("maxDensity", toParam(30))
-						);
->>>>>>> ab8b9c86
+                    );
 	// Main algorithm definition
 	PM::ICP icp;
 
