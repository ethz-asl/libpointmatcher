--- conflicted
+++ resolved
@@ -11,14 +11,14 @@
 
 Redistribution and use in source and binary forms, with or without
 modification, are permitted provided that the following conditions are met:
-	* Redistributions of source code must retain the above copyright
-	  notice, this list of conditions and the following disclaimer.
-	* Redistributions in binary form must reproduce the above copyright
-	  notice, this list of conditions and the following disclaimer in the
-	  documentation and/or other materials provided with the distribution.
-	* Neither the name of the <organization> nor the
-	  names of its contributors may be used to endorse or promote products
-	  derived from this software without specific prior written permission.
+    * Redistributions of source code must retain the above copyright
+      notice, this list of conditions and the following disclaimer.
+    * Redistributions in binary form must reproduce the above copyright
+      notice, this list of conditions and the following disclaimer in the
+      documentation and/or other materials provided with the distribution.
+    * Neither the name of the <organization> nor the
+      names of its contributors may be used to endorse or promote products
+      derived from this software without specific prior written permission.
 
 THIS SOFTWARE IS PROVIDED BY THE COPYRIGHT HOLDERS AND CONTRIBUTORS "AS IS" AND
 ANY EXPRESS OR IMPLIED WARRANTIES, INCLUDING, BUT NOT LIMITED TO, THE IMPLIED
@@ -89,14 +89,6 @@
 	const DP ref(DP::load(refFile));
 	const DP data(DP::load(dataFile));
 
-	//TODO: add initial transformation from command line
-	PM::TransformationParameters Tinit = PM::TransformationParameters(4,4);
-	
-	Tinit << 1,0,0,0,
-	         0,1,0,0,
-			 0,0,1,0,
-			 0,0,0,1;
-
 	// Create the default ICP algorithm
 	PM::ICP icp;
 
@@ -144,11 +136,7 @@
 	const DP initializedData = rigidTrans->compute(data, initTransfo);
 
 	// Compute the transformation to express data in ref
-<<<<<<< HEAD
-	PM::TransformationParameters T = icp(data, ref, Tinit);
-=======
 	PM::TransformationParameters T = icp(initializedData, ref);
->>>>>>> 5c48494f
 	cout << "match ratio: " << icp.errorMinimizer->getWeightedPointUsedRatio() << endl;
 
 	// Transform data to express it in ref
