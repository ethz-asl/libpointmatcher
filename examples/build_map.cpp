--- conflicted
+++ resolved
@@ -86,76 +86,40 @@
 	// This filter will remove a sphere of 1 m radius. Easy way to remove the sensor self-scanning.
 	std::shared_ptr<PM::DataPointsFilter> removeScanner =
 		PM::get().DataPointsFilterRegistrar.create(
-<<<<<<< HEAD
 			"MinDistDataPointsFilter", 
 			{{"minDist", "1.0"}}
-		)
-	);
-=======
-			"MinDistDataPointsFilter",
-			map_list_of
-				("minDist", "1.0")
-		);
->>>>>>> ab8b9c86
+		);
 	
 	// This filter will randomly remove 35% of the points.
 	std::shared_ptr<PM::DataPointsFilter> randSubsample =
 		PM::get().DataPointsFilterRegistrar.create(
-<<<<<<< HEAD
 			"RandomSamplingDataPointsFilter", 
             {{"prob", toParam(0.65)}}
-		)
-	);
-=======
-			"RandomSamplingDataPointsFilter",
-			map_list_of
-				("prob", toParam(0.65))
-		);
->>>>>>> ab8b9c86
+		);
 
 	// For a complete description of filter, see 
 	// https://github.com/ethz-asl/libpointmatcher/blob/master/doc/Datafilters.md
 	std::shared_ptr<PM::DataPointsFilter> normalFilter =
 		PM::get().DataPointsFilterRegistrar.create(
 			"SurfaceNormalDataPointsFilter",
-<<<<<<< HEAD
 			{
 				{"knn", toParam(10)},
 				{"epsilon", toParam(5)},
 				{"keepNormals",toParam(1)},
 				{"keepDensities",toParam(0)}
 			}
-		)
-	);
-=======
-			map_list_of
-				("knn", toParam(10))
-				("epsilon", toParam(5)) 
-				("keepNormals",toParam(1))
-				("keepDensities",toParam(0))
-		);
->>>>>>> ab8b9c86
+		);
 
 	std::shared_ptr<PM::DataPointsFilter> densityFilter =
 		PM::get().DataPointsFilterRegistrar.create(
 			"SurfaceNormalDataPointsFilter",
-<<<<<<< HEAD
 			{
 				{"knn", "10"},
 				{"epsilon", "5"},
 				{"keepDensities","1"},
 				{"keepNormals","0"}
 			}
-		)
-	);
-=======
-			map_list_of
-				("knn", "10")
-				("epsilon", "5") 
-				("keepNormals","0")
-				("keepDensities","1")
-		);
->>>>>>> ab8b9c86
+		);
 	
 	std::shared_ptr<PM::DataPointsFilter> observationDirectionFilter =
 		PM::get().DataPointsFilterRegistrar.create(
@@ -165,28 +129,14 @@
 	std::shared_ptr<PM::DataPointsFilter> orientNormalFilter =
 		PM::get().DataPointsFilterRegistrar.create(
 			"OrientNormalsDataPointsFilter",
-<<<<<<< HEAD
 			{{"towardCenter", "1"}}
-		)
-	);
-=======
-			map_list_of
-				("towardCenter", "1")
-		);
->>>>>>> ab8b9c86
+		);
 	
 	std::shared_ptr<PM::DataPointsFilter> uniformSubsample =
 		PM::get().DataPointsFilterRegistrar.create(
 			"MaxDensityDataPointsFilter",
-<<<<<<< HEAD
 			{{"maxDensity", toParam(30)}}
-		)
-	);
-=======
-			map_list_of
-				("maxDensity", toParam(30))
-		);
->>>>>>> ab8b9c86
+		);
 	
 	std::shared_ptr<PM::DataPointsFilter> shadowFilter =
 		PM::get().DataPointsFilterRegistrar.create(
