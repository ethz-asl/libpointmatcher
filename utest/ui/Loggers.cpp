#include "../utest.h"

using namespace std;
using namespace PointMatcherSupport;

//---------------------------
// Loggers
//---------------------------

//TODO: FileLogger
//Log using std::stream.
//- infoFileName (default: /dev/stdout) - name of the file to output infos to
//- warningFileName (default: /dev/stderr) - name of the file to output warnings to
//- displayLocation (default: 0) - display the location of message in source code
TEST(Loggers, FileLogger)
{
	string infoFileName = "utest_info";
	string warningFileName = "utest_warn";

	std::shared_ptr<Logger> fileLog =
		PM::get().REG(Logger).create(
<<<<<<< HEAD
			"FileLogger", {
				{"infoFileName", infoFileName},
				{ "warningFileName", warningFileName },
				{ "displayLocation", "1" }
			}
		)
	;
	//TODO: we only test constructor here, check other things...

	delete fileLog;

=======
			"FileLogger", map_list_of
				("infoFileName", infoFileName)
				("warningFileName", warningFileName)
				("displayLocation", "1")
		);
	
>>>>>>> ab8b9c86
	// Remove file from disk
	EXPECT_TRUE(boost::filesystem::remove(boost::filesystem::path(infoFileName)));
	EXPECT_TRUE(boost::filesystem::remove(boost::filesystem::path(warningFileName)));
	
	//TODO: we only test constructor here, check other things...
}<|MERGE_RESOLUTION|>--- conflicted
+++ resolved
@@ -19,29 +19,16 @@
 
 	std::shared_ptr<Logger> fileLog =
 		PM::get().REG(Logger).create(
-<<<<<<< HEAD
 			"FileLogger", {
 				{"infoFileName", infoFileName},
 				{ "warningFileName", warningFileName },
 				{ "displayLocation", "1" }
 			}
-		)
-	;
-	//TODO: we only test constructor here, check other things...
+		);
 
-	delete fileLog;
-
-=======
-			"FileLogger", map_list_of
-				("infoFileName", infoFileName)
-				("warningFileName", warningFileName)
-				("displayLocation", "1")
-		);
-	
->>>>>>> ab8b9c86
 	// Remove file from disk
 	EXPECT_TRUE(boost::filesystem::remove(boost::filesystem::path(infoFileName)));
 	EXPECT_TRUE(boost::filesystem::remove(boost::filesystem::path(warningFileName)));
-	
+
 	//TODO: we only test constructor here, check other things...
 }