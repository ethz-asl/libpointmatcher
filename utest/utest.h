--- conflicted
+++ resolved
@@ -42,15 +42,8 @@
 		icp.inspector =
 			PM::get().InspectorRegistrar.create(
 				"VTKFileInspector", 
-<<<<<<< HEAD
 				{{"baseFileName", "./unitTest"}}
-			)
-		);
-=======
-				boost::assign::map_list_of
-					("baseFileName","./unitTest")
 			);
->>>>>>> ab8b9c86
 	}
 	
 	void validate2dTransformation()
